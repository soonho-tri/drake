#pragma once

#include <lcm/lcm-cpp.hpp>

#include "drake/drakeLCMSystem2_export.h"
#include "drake/systems/framework/basic_vector.h"

namespace drake {
namespace systems {
namespace lcm {

/**
 * Defines an abstract parent class of all translators that convert between
 * LCM message objects and drake::systems::BasicVector objects.
 */
class LcmBasicVectorTranslator {
 public:
  /**
   * The constructor.
   *
   * @param[in] size The size of the basic vector.
   */
  explicit LcmBasicVectorTranslator(int size) : size_(size) {
  }

  // Noncopyable and non-comparable.
  LcmBasicVectorTranslator(const LcmBasicVectorTranslator&) = delete;
  LcmBasicVectorTranslator& operator=(const LcmBasicVectorTranslator&) = delete;

  /**
   * Returns the size of the basic vector and the vector representation of the
   * LCM message.
   */
  int get_basic_vector_size() const {
    return size_;
  }

  /**
   * Returns the size of the LCM message in bytes.
   */
  int get_message_data_length() const = 0;

  /**
   * Translates an LCM message a `BasicVector` object.
   *
   * @param[in] rbuf A pointer to a buffer holding the LCM message's data.
   *
   * @param[out] basic_vector A pointer to where the translation of the LCM
   * message should be stored. A runtime exception is thrown if this parameter
   * is nullptr.
   *
   * @throws runtime_error If a received LCM message failed to be decoded, or
   * if the decoded LCM message's size does not equal the size of
   * @p basic_vector.
   */
  virtual void TranslateLcmToBasicVector(const ::lcm::ReceiveBuffer* rbuf,
<<<<<<< HEAD
    drake::systems::BasicVector<double>* basic_vector) const = 0;

  /**
   * Translates a `BasicVector` object into an LCM message.
   *
   * @param[in] basic_vector The basic vector to convert into an LCM message.
   *
   * @param[in] data A pointer to
   */
  virtual void TranslateBasicVectorToLCM(const BasicVector& basic_vector,
    const void *data, unsigned int datalen) const = 0;
=======
    BasicVector<double>* basic_vector) const = 0;
>>>>>>> 6498edf0

 private:
  // The size of the basic vector and vector representation of the LCM message.
  const int size_;
};

}  // namespace lcm
}  // namespace systems
}  // namespace drake<|MERGE_RESOLUTION|>--- conflicted
+++ resolved
@@ -54,8 +54,7 @@
    * @p basic_vector.
    */
   virtual void TranslateLcmToBasicVector(const ::lcm::ReceiveBuffer* rbuf,
-<<<<<<< HEAD
-    drake::systems::BasicVector<double>* basic_vector) const = 0;
+      BasicVector<double>* basic_vector) const = 0;
 
   /**
    * Translates a `BasicVector` object into an LCM message.
@@ -66,9 +65,6 @@
    */
   virtual void TranslateBasicVectorToLCM(const BasicVector& basic_vector,
     const void *data, unsigned int datalen) const = 0;
-=======
-    BasicVector<double>* basic_vector) const = 0;
->>>>>>> 6498edf0
 
  private:
   // The size of the basic vector and vector representation of the LCM message.
