--- conflicted
+++ resolved
@@ -360,39 +360,12 @@
 
   NewQPControllerData* pdata = new NewQPControllerData(move(robot_ptr));
 
-<<<<<<< HEAD
-  // // param_sets
-  // parseQPControllerParamSets(prhs[narg], pdata->r, &(pdata->param_sets));
-  // narg++;
-
-
-  // YAML::Node config_yaml = YAML::LoadFile(Drake::getDrakePath() + "/examples/Atlas/config/control_config.yaml");
-  // std::map<std::string, QPControllerParams> params_from_yaml = loadAllParamSets(config_yaml["qp_controller_params"], *(pdata->r));
-  // for (auto param_set_it = pdata->param_sets.begin(); param_set_it != pdata->param_sets.end(); ++param_set_it) {
-  //   std::cout << "============================" << std::endl << "Checking param set: " << param_set_it->first << std::endl;
-  //   if (!(params_from_yaml.at(param_set_it->first) == param_set_it->second)) {
-  //     throw std::runtime_error("not equal");
-  //   }
-  // }
 
   // kinematic tree metadata & param sets
   std::string control_config_filename = mxGetStdString(prhs[narg]);
   YAML::Node control_config = LoadFile(control_config_filename);
   pdata->param_sets = loadAllParamSets(control_config["qp_controller_params"], *(pdata->r)); 
   pdata->rpc = parseKinematicTreeMetadata(control_config["kinematic_tree_metadata"], *(pdata->r));
-=======
-  // param_sets
-  std::map<std::string, QPControllerParams> params_from_matlab;
-  parseQPControllerParamSets(prhs[narg], *pdata->r, &params_from_matlab);
-  narg++;
-
-  YAML::Node config_yaml = YAML::LoadFile(Drake::getDrakePath() + "/examples/Atlas/+atlasParams/qp_controller_params.yaml");
-  auto params_from_yaml = loadAllParamSets(config_yaml, *(pdata->r));
-  pdata->param_sets = params_from_yaml;
-
-  // kinematic tree metadata
-  pdata->rpc = parseKinematicTreeMetadata(mxGetStdString(prhs[narg]), *(pdata->r));
->>>>>>> 61cbcd29
   narg++;
 
   // umin
