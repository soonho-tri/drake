--- conflicted
+++ resolved
@@ -137,13 +137,6 @@
 template <typename T>
 Isometry3<T> Acrobot<T>::CalcElbowOutboardFramePoseInWorldFrame(
     const T& theta1, const T& theta2) const {
-<<<<<<< HEAD
-  // Pose of link2's frame Lcm, a the com, in the world frame.
-  const Isometry3<T> X_WLcm = CalcLink2PoseInWorldFrame(theta1, theta2);
-  // Pose of the elbow outboard frame Eo in Lcm's frame.
-  const Isometry3<T> X_LcmEo(Translation3<T>(0.0, lc2_, 0.0));
-  return X_WLcm * X_LcmEo;
-=======
   // Pose of link2's frame L2cm, at the com, in the world frame.
   const Isometry3<T> X_WL2cm = CalcLink2PoseInWorldFrame(theta1, theta2);
   // Pose of the elbow outboard frame Eo in Lcm's frame.
@@ -152,7 +145,6 @@
   // mass. See this class's documentation for details.
   const Isometry3<T> X_L2cmEo(Translation3<T>(0.0, lc2_, 0.0));
   return X_WL2cm * X_L2cmEo;
->>>>>>> 0035001b
 }
 
 template <typename T>
