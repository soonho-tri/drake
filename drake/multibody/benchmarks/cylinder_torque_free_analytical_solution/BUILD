--- conflicted
+++ resolved
@@ -38,11 +38,8 @@
     size = "medium",
     data = [":models"],
     deps = [
-<<<<<<< HEAD
         ":torque_free_cylinder_exact_solution",
         "//drake/common:eigen_matrix_compare",
-=======
->>>>>>> 196378b9
         "//drake/common:find_resource",
         "//drake/common/test_utilities:eigen_matrix_compare",
         "//drake/math:autodiff",
