#pragma once

#include <memory>
#include <vector>

#include "drake/common/drake_assert.h"
#include "drake/common/drake_copyable.h"
#include "drake/common/unused.h"
#include "drake/multibody/multibody_tree/body.h"
#include "drake/multibody/multibody_tree/spatial_inertia.h"

namespace drake {
namespace multibody {

// Forward declarations.
template<typename T> class MultibodyTree;

/// The term **rigid body** implies that the deformations of the body under
/// consideration are so small that they have no significant effect on the
/// overall motions of the body and therefore deformations can be neglected.
/// If deformations are neglected, the distance between any two points on the
/// rigid body remains constant at all times. This invariance of the distance
/// between two arbitrary points is often taken as the definition of a rigid
/// body in classical treatments of multibody mechanics [Goldstein 2001].
/// It can be demonstrated that the unconstrained three-dimensional motions of a
/// rigid body can be described by six coordinates and thus it is often said
/// that a free body in space has six **degrees of freedom**. These degrees of
/// freedom obey the Newton-Euler equations of motion. However, within a
/// MultibodyTree, a %RigidBody is *not* free in space; instead, it is assigned
/// a limited number of degrees of freedom (0-6) with respect to its parent
/// body in the multibody tree by its Mobilizer (also called a
/// "tree joint" or "inboard joint"). Additional constraints on permissible
/// motion can be added using Constraint objects to remove more degrees of
/// freedom.
///
/// - [Goldstein 2001] H Goldstein, CP Poole, JL Safko, Classical Mechanics
///                    (3rd Edition), Addison-Wesley, 2001.
///
/// @tparam T The scalar type. Must be a valid Eigen scalar.
///
/// Instantiated templates for the following kinds of T's are provided:
/// - double
/// - AutoDiffXd
///
/// They are already available to link against in the containing library.
/// No other values for T are currently supported.
template <typename T>
class RigidBody : public Body<T> {
 public:
  DRAKE_NO_COPY_NO_MOVE_NO_ASSIGN(RigidBody)

  /// Constructs a %RigidBody with the given default SpatialInertia.
  /// @param[in] M_BBo_B
  ///   Spatial inertia of `this` body B about the frame's origin `Bo` and
  ///   expressed in the body frame B.
  /// @note See @ref multibody_spatial_inertia for details on the monogram
  /// notation used for spatial inertia quantities.
  explicit RigidBody(const SpatialInertia<double> M_BBo_B);

  /// There are no flexible degrees of freedom associated with a rigid body and
  /// therefore this method returns zero. By definition, a rigid body has no
  /// state associated with flexible deformations.
  int get_num_flexible_positions() const final { return 0; }

  /// There are no flexible degrees of freedom associated with a rigid body and
  /// therefore this method returns zero. By definition, a rigid body has no
  /// state associated with flexible deformations.
  int get_num_flexible_velocities() const final { return 0; }

  /// Returns the default value of this body's center of mass as measured and
  /// expressed in this body's frame. This value is initially supplied at
  /// construction when specifying this body's SpatialInertia.
  /// @retval p_BoBcm_B The position of this body's center of mass `Bcm`
  /// measured from this body's frame origin `Bo` and expressed in this
  /// body's frame B.
  const Vector3<double>& get_default_com() const {
    return default_spatial_inertia_.get_com();
  }

<<<<<<< HEAD
  T CalcMass(const MultibodyTreeContext<T>& context) const final {
=======
  T get_mass(const MultibodyTreeContext<T>&) const final {
>>>>>>> 50a9d877
    return default_spatial_inertia_.get_mass();
  }

  const Vector3<T> CalcCenterOfMassInBodyFrame(
<<<<<<< HEAD
      const MultibodyTreeContext<T>& context) const final {
=======
      const MultibodyTreeContext<T>&) const final {
>>>>>>> 50a9d877
    return get_default_com().template cast<T>();
  }

  SpatialInertia<T> CalcSpatialInertiaInBodyFrame(
      const MultibodyTreeContext<T>&) const override {
    return default_spatial_inertia_.cast<T>();
  }

 protected:
  std::unique_ptr<Body<double>> DoCloneToScalar(
      const MultibodyTree<double>& tree_clone) const final {
    return TemplatedDoCloneToScalar(tree_clone);
  }

  std::unique_ptr<Body<AutoDiffXd>> DoCloneToScalar(
      const MultibodyTree<AutoDiffXd>& tree_clone) const final {
    return TemplatedDoCloneToScalar(tree_clone);
  }

 private:
  // Helper method to make a clone templated on ToScalar.
  template <typename ToScalar>
  std::unique_ptr<Body<ToScalar>> TemplatedDoCloneToScalar(
      const MultibodyTree<ToScalar>& tree_clone) const {
    unused(tree_clone);
    return std::make_unique<RigidBody<ToScalar>>(default_spatial_inertia_);
  }

 private:
  // Spatial inertia about the body frame origin Bo, expressed in B.
  SpatialInertia<double> default_spatial_inertia_;
};

}  // namespace multibody
}  // namespace drake<|MERGE_RESOLUTION|>--- conflicted
+++ resolved
@@ -77,20 +77,12 @@
     return default_spatial_inertia_.get_com();
   }
 
-<<<<<<< HEAD
-  T CalcMass(const MultibodyTreeContext<T>& context) const final {
-=======
   T get_mass(const MultibodyTreeContext<T>&) const final {
->>>>>>> 50a9d877
     return default_spatial_inertia_.get_mass();
   }
 
   const Vector3<T> CalcCenterOfMassInBodyFrame(
-<<<<<<< HEAD
-      const MultibodyTreeContext<T>& context) const final {
-=======
       const MultibodyTreeContext<T>&) const final {
->>>>>>> 50a9d877
     return get_default_com().template cast<T>();
   }
 
