#include "drake/multibody/multibody_tree/multibody_tree.h"

#include <memory>
#include <stdexcept>
#include <utility>

#include "drake/common/drake_assert.h"
#include "drake/common/eigen_autodiff_types.h"
#include "drake/common/eigen_types.h"
#include "drake/multibody/multibody_tree/body_node_welded.h"
#include "drake/multibody/multibody_tree/rigid_body.h"
#include "drake/multibody/multibody_tree/spatial_inertia.h"

namespace drake {
namespace multibody {

using internal::BodyNode;
using internal::BodyNodeWelded;

template <typename T>
MultibodyTree<T>::MultibodyTree() {
  // Adds a "world" body to MultibodyTree having a NaN SpatialInertia.
  AddBody<RigidBody>(SpatialInertia<double>());
}

template <typename T>
void MultibodyTree<T>::FinalizeTopology() {
  // If the topology is valid it means that this MultibodyTree was already
  // finalized. Re-compilation is not allowed.
  if (topology_is_valid()) {
    throw std::logic_error(
        "Attempting to call MultibodyTree::FinalizeTopology() on a tree with"
        " an already finalized topology.");
  }

  // Before performing any setup that depends on the scalar type <T>, compile
  // all the type-T independent topological information.
  topology_.Finalize();
}

template <typename T>
void MultibodyTree<T>::FinalizeInternals() {
  if (!topology_is_valid()) {
    throw std::logic_error(
        "MultibodyTree::FinalizeTopology() must be called before "
        "MultibodyTree::FinalizeInternals().");
  }

  // Give bodies the chance to perform any finalize-time setup.
  for (const auto& body : owned_bodies_) {
    body->SetTopology(topology_);
  }

  // Give frames the chance to perform any finalize-time setup.
  for (const auto& frame : owned_frames_) {
    frame->SetTopology(topology_);
  }

  // Give mobilizers the chance to perform any finalize-time setup.
  for (const auto& mobilizer : owned_mobilizers_) {
    mobilizer->SetTopology(topology_);
  }

  // Create a list of body nodes organized by levels.
  body_node_levels_.resize(topology_.get_tree_height());
  for (BodyNodeIndex body_node_index(1);
       body_node_index < topology_.get_num_body_nodes(); ++body_node_index) {
    const BodyNodeTopology& node_topology =
        topology_.get_body_node(body_node_index);
    body_node_levels_[node_topology.level].push_back(body_node_index);
  }

  // Creates BodyNode's:
  // This recursion order ensures that a BodyNode's parent is created before the
  // node itself, since BodyNode objects are in Breadth First Traversal order.
  for (BodyNodeIndex body_node_index(0);
       body_node_index < topology_.get_num_body_nodes(); ++body_node_index) {
    CreateBodyNode(body_node_index);
  }
}

template <typename T>
void MultibodyTree<T>::Finalize() {
  FinalizeTopology();
  FinalizeInternals();
}

template <typename T>
void MultibodyTree<T>::CreateBodyNode(BodyNodeIndex body_node_index) {
  const BodyNodeTopology& node_topology =
      topology_.get_body_node(body_node_index);
  const BodyIndex body_index = node_topology.body;

  const Body<T>* body = owned_bodies_[node_topology.body].get();

  std::unique_ptr<BodyNode<T>> body_node;
  if (body_index == world_index()) {
    body_node = std::make_unique<BodyNodeWelded<T>>(&get_world_body());
  } else {
    // The mobilizer should be valid if not at the root (the world).
    DRAKE_ASSERT(node_topology.mobilizer.is_valid());
    const Mobilizer<T>* mobilizer =
        owned_mobilizers_[node_topology.mobilizer].get();

    BodyNode<T>* parent_node =
        body_nodes_[node_topology.parent_body_node].get();

    // Only the mobilizer knows how to create a body node with compile-time
    // fixed sizes.
    body_node = mobilizer->CreateBodyNode(parent_node, body, mobilizer);
    parent_node->add_child_node(body_node.get());
  }
  body_node->set_parent_tree(this, body_node_index);
  body_node->SetTopology(topology_);

  body_nodes_.push_back(std::move(body_node));
}

template <typename T>
std::unique_ptr<systems::LeafContext<T>>
MultibodyTree<T>::CreateDefaultContext() const {
  if (!topology_is_valid()) {
    throw std::logic_error(
        "Attempting to create a Context for a MultibodyTree with an invalid "
        "topology. MultibodyTree::Finalize() must be called before attempting "
        "to create a context.");
  }
  auto context = std::make_unique<MultibodyTreeContext<T>>(topology_);
  SetDefaults(context.get());
  return std::move(context);
}

template <typename T>
void MultibodyTree<T>::SetDefaults(systems::Context<T>* context) const {
  for (const auto& mobilizer : owned_mobilizers_) {
    mobilizer->set_zero_configuration(context);
  }
}

template <typename T>
void MultibodyTree<T>::CalcPositionKinematicsCache(
    const systems::Context<T>& context,
    PositionKinematicsCache<T>* pc) const {
  DRAKE_DEMAND(pc != nullptr);
  const auto& mbt_context =
      dynamic_cast<const MultibodyTreeContext<T>&>(context);

  // TODO(amcastro-tri): Loop over bodies to update their position dependent
  // kinematics. This gives the chance to flexible bodies to update the pose
  // X_BQ(qb_B) of each frame Q that is attached to the body.
  // Notice this loop can be performed in any order and each X_BQ(qf_B) is
  // independent of all others. This could even be performed in parallel.

  // With the kinematics information across mobilizer's and the kinematics
  // information for each body, we are now in position to perform a base-to-tip
  // recursion to update world positions and parent to child body transforms.
  // This skips the world, level = 0.
  for (int level = 1; level < get_tree_height(); ++level) {
    for (BodyNodeIndex body_node_index : body_node_levels_[level]) {
      const BodyNode<T>& node = *body_nodes_[body_node_index];

      DRAKE_ASSERT(node.get_topology().level == level);
      DRAKE_ASSERT(node.get_index() == body_node_index);

      // Update per-node kinematics.
      node.CalcPositionKinematicsCache_BaseToTip(mbt_context, pc);
    }
  }
}

template <typename T>
void MultibodyTree<T>::CalcVelocityKinematicsCache(
    const systems::Context<T>& context,
    const PositionKinematicsCache<T>& pc,
    VelocityKinematicsCache<T>* vc) const {
  DRAKE_DEMAND(vc != nullptr);
  const auto& mbt_context =
      dynamic_cast<const MultibodyTreeContext<T>&>(context);

  // TODO(amcastro-tri): Loop over bodies to compute velocity kinematics updates
  // corresponding to flexible bodies.

  // Performs a base-to-tip recursion computing body velocities.
  // This skips the world, depth = 0.
  for (int depth = 1; depth < get_tree_height(); ++depth) {
    for (BodyNodeIndex body_node_index : body_node_levels_[depth]) {
      const BodyNode<T>& node = *body_nodes_[body_node_index];

      DRAKE_ASSERT(node.get_topology().level == depth);
      DRAKE_ASSERT(node.get_index() == body_node_index);

      // Update per-node kinematics.
      node.CalcVelocityKinematicsCache_BaseToTip(mbt_context, pc, vc);
    }
  }
}

template <typename T>
void MultibodyTree<T>::CalcSpatialAccelerationsFromVdot(
    const systems::Context<T>& context,
    const PositionKinematicsCache<T>& pc,
    const VelocityKinematicsCache<T>& vc,
    const VectorX<T>& known_vdot,
    std::vector<SpatialAcceleration<T>>* A_WB_array) const {
  DRAKE_DEMAND(A_WB_array != nullptr);
  DRAKE_DEMAND(static_cast<int>(A_WB_array->size()) == get_num_bodies());

  DRAKE_DEMAND(known_vdot.size() == topology_.get_num_velocities());

  const auto& mbt_context =
      dynamic_cast<const MultibodyTreeContext<T>&>(context);

  // TODO(amcastro-tri): Loop over bodies to compute acceleration kinematics
  // updates corresponding to flexible bodies.

  // The world's spatial acceleration is always zero.
  A_WB_array->at(world_index()) = SpatialAcceleration<T>::Zero();

  // Performs a base-to-tip recursion computing body accelerations.
  // This skips the world, depth = 0.
  for (int depth = 1; depth < get_tree_height(); ++depth) {
    for (BodyNodeIndex body_node_index : body_node_levels_[depth]) {
      const BodyNode<T>& node = *body_nodes_[body_node_index];

      DRAKE_ASSERT(node.get_topology().level == depth);
      DRAKE_ASSERT(node.get_index() == body_node_index);

      // Update per-node kinematics.
      node.CalcSpatialAcceleration_BaseToTip(
          mbt_context, pc, vc, known_vdot, A_WB_array);
    }
  }
}

template <typename T>
void MultibodyTree<T>::CalcAccelerationKinematicsCache(
    const systems::Context<T>& context,
    const PositionKinematicsCache<T>& pc,
    const VelocityKinematicsCache<T>& vc,
    const VectorX<T>& known_vdot,
    AccelerationKinematicsCache<T>* ac) const {
  DRAKE_DEMAND(ac != nullptr);
  DRAKE_DEMAND(known_vdot.size() == topology_.get_num_velocities());

  // TODO(amcastro-tri): Loop over bodies to compute velocity kinematics updates
  // corresponding to flexible bodies.

  std::vector<SpatialAcceleration<T>>& A_WB_array = ac->get_mutable_A_WB_pool();

  CalcSpatialAccelerationsFromVdot(context, pc, vc, known_vdot, &A_WB_array);
}

template <typename T>
void MultibodyTree<T>::CalcInverseDynamics(
    const systems::Context<T>& context,
    const PositionKinematicsCache<T>& pc,
    const VelocityKinematicsCache<T>& vc,
    const VectorX<T>& known_vdot,
    const std::vector<SpatialForce<T>>& Fapplied_Bo_W_array,
    const Eigen::Ref<const VectorX<T>>& tau_applied_array,
    std::vector<SpatialAcceleration<T>>* A_WB_array,
    std::vector<SpatialForce<T>>* F_BMo_W_array,
<<<<<<< HEAD
    Eigen::Ref<VectorX<T>> tau_array) const {
=======
    EigenPtr<VectorX<T>> tau_array) const {
>>>>>>> 0035001b
  DRAKE_DEMAND(known_vdot.size() == get_num_velocities());
  const int Fapplied_size = static_cast<int>(Fapplied_Bo_W_array.size());
  DRAKE_DEMAND(Fapplied_size == get_num_bodies() || Fapplied_size == 0);
  const int tau_applied_size = tau_applied_array.size();
  DRAKE_DEMAND(
      tau_applied_size == get_num_velocities() || tau_applied_size == 0);

  DRAKE_DEMAND(A_WB_array != nullptr);
  DRAKE_DEMAND(static_cast<int>(A_WB_array->size()) == get_num_bodies());

  DRAKE_DEMAND(F_BMo_W_array != nullptr);
  DRAKE_DEMAND(static_cast<int>(F_BMo_W_array->size()) == get_num_bodies());

  DRAKE_DEMAND(tau_array.size() == get_num_velocities());

  const auto& mbt_context =
      dynamic_cast<const MultibodyTreeContext<T>&>(context);

  // Compute body spatial accelerations given the generalized accelerations are
  // known.
  CalcSpatialAccelerationsFromVdot(context, pc, vc, known_vdot, A_WB_array);

  // Vector of generalized forces per mobilizer.
  // It has zero size if no forces are applied.
  VectorUpTo6<T> tau_applied_mobilizer(0);

  // Spatial force applied on B at Bo.
  // It is left initialized to zero if no forces are applied.
  SpatialForce<T> Fapplied_Bo_W = SpatialForce<T>::Zero();

  // Performs a tip-to-base recursion computing the total spatial force F_BMo_W
  // acting on body B, about point Mo, expressed in the world frame W.
  // This includes the world (depth = 0) so that F_BMo_W_array[world_index()]
  // contains the total force of the bodies connected to the world by a
  // mobilizer.
  for (int depth = get_tree_height() - 1; depth >= 0; --depth) {
    for (BodyNodeIndex body_node_index : body_node_levels_[depth]) {
      const BodyNode<T>& node = *body_nodes_[body_node_index];

      DRAKE_ASSERT(node.get_topology().level == depth);
      DRAKE_ASSERT(node.get_index() == body_node_index);

      // Make a copy to the total applied forces since the call to
      // CalcInverseDynamics_TipToBase() below could overwrite the entry for the
      // current body node if the input applied forces arrays are the same
      // in-memory object as the output arrays.
      // This allows users to specify the same input and output arrays if
      // desired to minimize memory footprint.
      // Leave them initialized to zero if no applied forces were provided.
      if (tau_applied_size != 0) {
        tau_applied_mobilizer =
            node.get_mobilizer().get_generalized_forces_from_array(
                tau_applied_array);
      }
      if (Fapplied_size != 0) {
<<<<<<< HEAD
        Fapplied_Bo_W = (*F_BMo_W_array)[body_node_index];
=======
        Fapplied_Bo_W = Fapplied_Bo_W_array[body_node_index];
>>>>>>> 0035001b
      }

      // Compute F_BMo_W for the body associated with this node and project it
      // onto the space of generalized forces for the associated mobilizer.
      node.CalcInverseDynamics_TipToBase(
          mbt_context, pc, vc, *A_WB_array,
          Fapplied_Bo_W, tau_applied_mobilizer,
          F_BMo_W_array, tau_array);
    }
  }
}

template <typename T>
void MultibodyTree<T>::CalcForceElementsContribution(
    const systems::Context<T>& context,
    const PositionKinematicsCache<T>& pc,
    const VelocityKinematicsCache<T>& vc,
    std::vector<SpatialForce<T>>* F_Bo_W_array,
    Eigen::Ref<VectorX<T>> tau_array) const {
  DRAKE_DEMAND(F_Bo_W_array != nullptr);
  DRAKE_DEMAND(static_cast<int>(F_Bo_W_array->size()) == get_num_bodies());
  DRAKE_DEMAND(tau_array.size() == get_num_velocities());

  const auto& mbt_context =
      dynamic_cast<const MultibodyTreeContext<T>&>(context);

  // Zero the arrays before adding contributions.
  tau_array.setZero();
  for (auto& F : *F_Bo_W_array) F.SetZero();

  // Add contributions from force elements.
  for (const auto& force_element : owned_force_elements_) {
    force_element->CalcAndAddForceContribution(
        mbt_context, pc, vc, F_Bo_W_array, tau_array);
  }
}

template <typename T>
void MultibodyTree<T>::CalcMassMatrixViaInverseDynamics(
    const systems::Context<T>& context,
    EigenPtr<MatrixX<T>> H) const {
  DRAKE_DEMAND(H->rows() == get_num_velocities());
  DRAKE_DEMAND(H->cols() == get_num_velocities());

  PositionKinematicsCache<T> pc(get_topology());
  VelocityKinematicsCache<T> vc(get_topology());
  vc.InitializeToZero();

  // ======================================================================
  // Compute position kinematics.
  CalcPositionKinematicsCache(context, &pc);

  // ======================================================================
  // Compute one column of the mass matrix via inverse dynamics at a time.
  const int nv = get_num_velocities();
  VectorX<T> vdot(nv);
  VectorX<T> tau(nv);
  // Auxiliary arrays used by inverse dynamics.
  std::vector<SpatialAcceleration<T>> A_WB_array(get_num_bodies());
  std::vector<SpatialForce<T>> F_BMo_W_array(get_num_bodies());

  for (int j = 0; j < nv; ++j) {
    // TODO(amcastro-tri): make next line to work by making CalcInverseDynamics
    // take an Eigen::Ref<VectorX<T>> instead of a pointer.
    // auto tau = H.col(j);
    vdot = VectorX<T>::Unit(nv, j);
    CalcInverseDynamics(context, pc, vc, vdot, {}, VectorX<T>(),
                              &A_WB_array, &F_BMo_W_array, tau);
    H->col(j) = tau;
  }
}

template <typename T>
void MultibodyTree<T>::CalcBiasTerm(
    const systems::Context<T>& context,
    const std::vector<SpatialForce<T>>& Fapplied_Bo_W_array,
    EigenPtr<VectorX<T>> C) const {
  DRAKE_DEMAND(C->size() == get_num_velocities());

  PositionKinematicsCache<T> pc(get_topology());
  VelocityKinematicsCache<T> vc(get_topology());

  const int nv = get_num_velocities();
  C->setZero();

  // ======================================================================
  // Compute position kinematics.
  CalcPositionKinematicsCache(context, &pc);

  // ======================================================================
  // Compute velocity kinematics.
  CalcVelocityKinematicsCache(context, pc, &vc);

  // ======================================================================
  // Compute one column of the mass matrix via inverse dynamics at a time.
  const VectorX<T> vdot = VectorX<T>::Zero(nv);
  // Auxiliary arrays used by inverse dynamics.
  std::vector<SpatialAcceleration<T>> A_WB_array(get_num_bodies());
  std::vector<SpatialForce<T>> F_BMo_W_array(get_num_bodies());

  // TODO(amcastro-tri): make next line to work by makcing CalcInverseDynamics
  // take an Eigen::Ref<VectorX<T>> instead of a pointer.
  VectorX<T> tau(nv);

  // TODO(amcastro-tri): provide specific API for when vdot = 0.
  CalcInverseDynamics(context, pc, vc, vdot, Fapplied_Bo_W_array, VectorX<T>(),
                      &A_WB_array, &F_BMo_W_array, tau);
  *C = tau;
}

// Explicitly instantiates on the most common scalar types.
template class MultibodyTree<double>;
template class MultibodyTree<AutoDiffXd>;

}  // namespace multibody
}  // namespace drake<|MERGE_RESOLUTION|>--- conflicted
+++ resolved
@@ -260,11 +260,7 @@
     const Eigen::Ref<const VectorX<T>>& tau_applied_array,
     std::vector<SpatialAcceleration<T>>* A_WB_array,
     std::vector<SpatialForce<T>>* F_BMo_W_array,
-<<<<<<< HEAD
-    Eigen::Ref<VectorX<T>> tau_array) const {
-=======
     EigenPtr<VectorX<T>> tau_array) const {
->>>>>>> 0035001b
   DRAKE_DEMAND(known_vdot.size() == get_num_velocities());
   const int Fapplied_size = static_cast<int>(Fapplied_Bo_W_array.size());
   DRAKE_DEMAND(Fapplied_size == get_num_bodies() || Fapplied_size == 0);
@@ -278,7 +274,7 @@
   DRAKE_DEMAND(F_BMo_W_array != nullptr);
   DRAKE_DEMAND(static_cast<int>(F_BMo_W_array->size()) == get_num_bodies());
 
-  DRAKE_DEMAND(tau_array.size() == get_num_velocities());
+  DRAKE_DEMAND(tau_array->size() == get_num_velocities());
 
   const auto& mbt_context =
       dynamic_cast<const MultibodyTreeContext<T>&>(context);
@@ -320,11 +316,7 @@
                 tau_applied_array);
       }
       if (Fapplied_size != 0) {
-<<<<<<< HEAD
-        Fapplied_Bo_W = (*F_BMo_W_array)[body_node_index];
-=======
         Fapplied_Bo_W = Fapplied_Bo_W_array[body_node_index];
->>>>>>> 0035001b
       }
 
       // Compute F_BMo_W for the body associated with this node and project it
@@ -392,7 +384,7 @@
     // auto tau = H.col(j);
     vdot = VectorX<T>::Unit(nv, j);
     CalcInverseDynamics(context, pc, vc, vdot, {}, VectorX<T>(),
-                              &A_WB_array, &F_BMo_W_array, tau);
+                        &A_WB_array, &F_BMo_W_array, &tau);
     H->col(j) = tau;
   }
 }
@@ -431,7 +423,7 @@
 
   // TODO(amcastro-tri): provide specific API for when vdot = 0.
   CalcInverseDynamics(context, pc, vc, vdot, Fapplied_Bo_W_array, VectorX<T>(),
-                      &A_WB_array, &F_BMo_W_array, tau);
+                      &A_WB_array, &F_BMo_W_array, &tau);
   *C = tau;
 }
 
