#pragma once

#include <memory>
#include <tuple>
#include <type_traits>
#include <utility>
#include <vector>

#include "drake/common/drake_copyable.h"
#include "drake/common/eigen_autodiff_types.h"
#include "drake/multibody/multibody_tree/acceleration_kinematics_cache.h"
#include "drake/multibody/multibody_tree/body.h"
#include "drake/multibody/multibody_tree/body_node.h"
#include "drake/multibody/multibody_tree/force_element.h"
#include "drake/multibody/multibody_tree/frame.h"
#include "drake/multibody/multibody_tree/mobilizer.h"
#include "drake/multibody/multibody_tree/multibody_tree_context.h"
#include "drake/multibody/multibody_tree/multibody_tree_topology.h"
#include "drake/multibody/multibody_tree/position_kinematics_cache.h"
#include "drake/multibody/multibody_tree/velocity_kinematics_cache.h"
#include "drake/systems/framework/context.h"

namespace drake {
namespace multibody {

/// %MultibodyTree provides a representation for a physical system consisting of
/// a collection of interconnected rigid and deformable bodies. As such, it owns
/// and manages each of the elements that belong to this physical system.
/// Multibody dynamics elements include bodies, joints, force elements and
/// constraints.
///
/// @tparam T The scalar type. Must be a valid Eigen scalar.
///
/// Instantiated templates for the following kinds of T's are provided:
/// - double
/// - AutoDiffXd
///
/// They are already available to link against in the containing library.
/// No other values for T are currently supported.
template <typename T>
class MultibodyTree {
 public:
  DRAKE_NO_COPY_NO_MOVE_NO_ASSIGN(MultibodyTree)

  /// Creates a MultibodyTree containing only a **world** body.
  MultibodyTree();

  /// @name Methods to add new MultibodyTree elements.
  ///
  /// To create a %MultibodyTree users will add multibody elements like bodies,
  /// joints, force elements, constraints, etc, using one of these methods.
  /// Once a user is done adding multibody elements, the Finalize() method
  /// **must** be called before invoking any %MultibodyTree method.
  /// See Finalize() for details.
  /// @{
  // TODO(amcastro-tri): add at least one example of a method that requires a
  // valid topology in this documentation.
  // See this Reviewable comment:
  // https://reviewable.io/reviews/robotlocomotion/drake/5583#-KgGqGisnX9uMuYDkHpx

  /// Takes ownership of `body` and adds it to `this` %MultibodyTree. Returns a
  /// constant reference to the body just added, which will remain valid for the
  /// lifetime of `this` %MultibodyTree.
  ///
  /// Example of usage:
  /// @code
  ///   MultibodyTree<T> model;
  ///   // ... Code to define spatial_inertia, a SpatialInertia<T> object ...
  ///   const RigidBody<T>& body =
  ///       model.AddBody(std::make_unique<RigidBody<T>>(spatial_inertia));
  /// @endcode
  ///
  /// @throws std::logic_error if `body` is a nullptr.
  /// @throws std::logic_error if Finalize() was already called on `this` tree.
  ///
  /// @param[in] body A unique pointer to a body to add to `this`
  ///                 %MultibodyTree. The body class must be specialized on the
  ///                 same scalar type T as this %MultibodyTree.
  /// @returns A constant reference of type `BodyType` to the created body.
  ///          This reference which will remain valid for the lifetime of `this`
  ///          %MultibodyTree.
  ///
  /// @tparam BodyType The type of the specific sub-class of Body to add. The
  ///                  template needs to be specialized on the same scalar type
  ///                  T of this %MultibodyTree.
  template <template<typename Scalar> class BodyType>
  const BodyType<T>& AddBody(std::unique_ptr<BodyType<T>> body) {
    static_assert(std::is_convertible<BodyType<T>*, Body<T>*>::value,
                  "BodyType must be a sub-class of Body<T>.");
    if (topology_is_valid()) {
      throw std::logic_error("This MultibodyTree is finalized already. "
                             "Therefore adding more bodies is not allowed. "
                             "See documentation for Finalize() for details.");
    }
    if (body == nullptr) {
      throw std::logic_error("Input body is a nullptr.");
    }
    BodyIndex body_index(0);
    FrameIndex body_frame_index(0);
    std::tie(body_index, body_frame_index) = topology_.add_body();
    // These tests MUST be performed BEFORE frames_.push_back() and
    // owned_bodies_.push_back() below. Do not move them around!
    DRAKE_ASSERT(body_index == get_num_bodies());
    DRAKE_ASSERT(body_frame_index == get_num_frames());

    // TODO(amcastro-tri): consider not depending on setting this pointer at
    // all. Consider also removing MultibodyTreeElement altogether.
    body->set_parent_tree(this, body_index);
    // MultibodyTree can access selected private methods in Body through its
    // BodyAttorney.
    Frame<T>* body_frame =
        &internal::BodyAttorney<T>::get_mutable_body_frame(body.get());
    body_frame->set_parent_tree(this, body_frame_index);
    frames_.push_back(body_frame);
    BodyType<T>* raw_body_ptr = body.get();
    owned_bodies_.push_back(std::move(body));
    return *raw_body_ptr;
  }

  /// Constructs a new body with type `BodyType` with the given `args`, and adds
  /// it to `this` %MultibodyTree, which retains ownership. The `BodyType` will
  /// be specialized on the scalar type T of this %MultibodyTree.
  ///
  /// Example of usage:
  /// @code
  ///   MultibodyTree<T> model;
  ///   // ... Code to define spatial_inertia, a SpatialInertia<T> object ...
  ///   // Notice RigidBody is a template on a scalar type.
  ///   const RigidBody<T>& body = model.AddBody<RigidBody>(spatial_inertia);
  /// @endcode
  ///
  /// Note that for dependent names you must use the template keyword (say for
  /// instance you have a MultibodyTree<T> member within your custom class):
  ///
  /// @code
  ///   MultibodyTree<T> model;
  ///   auto body = model.template AddBody<RigidBody>(Args...);
  /// @endcode
  ///
  /// @throws std::logic_error if Finalize() was already called on `this` tree.
  ///
  /// @param[in] args The arguments needed to construct a valid Body of type
  ///                 `BodyType`. `BodyType` must provide a public constructor
  ///                 that takes these arguments.
  /// @returns A constant reference of type `BodyType` to the created body.
  ///          This reference which will remain valid for the lifetime of `this`
  ///          %MultibodyTree.
  ///
  /// @tparam BodyType A template for the type of Body to construct. The
  ///                  template will be specialized on the scalar type T of this
  ///                  %MultibodyTree.
  template<template<typename Scalar> class BodyType, typename... Args>
  const BodyType<T>& AddBody(Args&&... args) {
    static_assert(std::is_convertible<BodyType<T>*, Body<T>*>::value,
                  "BodyType must be a sub-class of Body<T>.");
    return AddBody(std::make_unique<BodyType<T>>(std::forward<Args>(args)...));
  }

  /// Takes ownership of `frame` and adds it to `this` %MultibodyTree. Returns
  /// a constant reference to the frame just added, which will remain valid for
  /// the lifetime of `this` %MultibodyTree.
  ///
  /// Example of usage:
  /// @code
  ///   MultibodyTree<T> model;
  ///   // ... Define body and X_BF ...
  ///   const FixedOffsetFrame<T>& frame =
  ///       model.AddFrame(std::make_unique<FixedOffsetFrame<T>>(body, X_BF));
  /// @endcode
  ///
  /// @throws std::logic_error if `frame` is a nullptr.
  /// @throws std::logic_error if Finalize() was already called on `this` tree.
  ///
  /// @param[in] frame A unique pointer to a frame to be added to `this`
  ///                  %MultibodyTree. The frame class must be specialized on
  ///                  the same scalar type T as this %MultibodyTree.
  /// @returns A constant reference of type `FrameType` to the created frame.
  ///          This reference which will remain valid for the lifetime of `this`
  ///          %MultibodyTree.
  ///
  /// @tparam FrameType The type of the specific sub-class of Frame to add. The
  ///                   template needs to be specialized on the same scalar type
  ///                   T of this %MultibodyTree.
  template <template<typename Scalar> class FrameType>
  const FrameType<T>& AddFrame(std::unique_ptr<FrameType<T>> frame) {
    static_assert(std::is_convertible<FrameType<T>*, Frame<T>*>::value,
                  "FrameType must be a sub-class of Frame<T>.");
    if (topology_is_valid()) {
      throw std::logic_error("This MultibodyTree is finalized already. "
                             "Therefore adding more frames is not allowed. "
                             "See documentation for Finalize() for details.");
    }
    if (frame == nullptr) {
      throw std::logic_error("Input frame is a nullptr.");
    }
    FrameIndex frame_index = topology_.add_frame(frame->get_body().get_index());
    // This test MUST be performed BEFORE frames_.push_back() and
    // owned_frames_.push_back() below. Do not move it around!
    DRAKE_ASSERT(frame_index == get_num_frames());
    // TODO(amcastro-tri): consider not depending on setting this pointer at
    // all. Consider also removing MultibodyTreeElement altogether.
    frame->set_parent_tree(this, frame_index);
    FrameType<T>* raw_frame_ptr = frame.get();
    frames_.push_back(raw_frame_ptr);
    owned_frames_.push_back(std::move(frame));
    return *raw_frame_ptr;
  }

  /// Constructs a new frame with type `FrameType` with the given `args`, and
  /// adds it to `this` %MultibodyTree, which retains ownership. The `FrameType`
  /// will be specialized on the scalar type T of this %MultibodyTree.
  ///
  /// Example of usage:
  /// @code
  ///   MultibodyTree<T> model;
  ///   // ... Define body and X_BF ...
  ///   // Notice FixedOffsetFrame is a template an a scalar type.
  ///   const FixedOffsetFrame<T>& frame =
  ///       model.AddFrame<FixedOffsetFrame>(body, X_BF);
  /// @endcode
  ///
  /// Note that for dependent names you must use the template keyword (say for
  /// instance you have a MultibodyTree<T> member within your custom class):
  ///
  /// @code
  ///   MultibodyTree<T> model;
  ///   // ... Define body and X_BF ...
  ///   const auto& frame =
  ///       model.template AddFrame<FixedOffsetFrame>(body, X_BF);
  /// @endcode
  ///
  /// @throws std::logic_error if Finalize() was already called on `this` tree.
  ///
  /// @param[in] args The arguments needed to construct a valid Frame of type
  ///                 `FrameType`. `FrameType` must provide a public constructor
  ///                 that takes these arguments.
  /// @returns A constant reference of type `FrameType` to the created frame.
  ///          This reference which will remain valid for the lifetime of `this`
  ///          %MultibodyTree.
  ///
  /// @tparam FrameType A template for the type of Frame to construct. The
  ///                   template will be specialized on the scalar type T of
  ///                   this %MultibodyTree.
  template<template<typename Scalar> class FrameType, typename... Args>
  const FrameType<T>& AddFrame(Args&&... args) {
    static_assert(std::is_convertible<FrameType<T>*, Frame<T>*>::value,
                  "FrameType must be a sub-class of Frame<T>.");
    return AddFrame(
        std::make_unique<FrameType<T>>(std::forward<Args>(args)...));
  }

  /// Takes ownership of `mobilizer` and adds it to `this` %MultibodyTree.
  /// Returns a constant reference to the mobilizer just added, which will
  /// remain valid for the lifetime of `this` %MultibodyTree.
  ///
  /// Example of usage:
  /// @code
  ///   MultibodyTree<T> model;
  ///   // ... Code to define inboard and outboard frames by calling
  ///   // MultibodyTree::AddFrame() ...
  ///   const RevoluteMobilizer<T>& pin =
  ///     model.AddMobilizer(std::make_unique<RevoluteMobilizer<T>>(
  ///       inboard_frame, elbow_outboard_frame,
  ///       Vector3d::UnitZ() /*revolute axis*/));
  /// @endcode
  ///
  /// A %Mobilizer effectively connects the two bodies to which the inboard and
  /// outboard frames belong.
  ///
  /// @throws std::logic_error if `mobilizer` is a nullptr.
  /// @throws std::logic_error if Finalize() was already called on `this` tree.
  /// @throws a std::runtime_error if the new mobilizer attempts to connect a
  /// frame with itself.
  /// @throws std::runtime_error if attempting to connect two bodies with more
  /// than one mobilizer between them.
  ///
  /// @param[in] mobilizer A unique pointer to a mobilizer to add to `this`
  ///                      %MultibodyTree. The mobilizer class must be
  ///                      specialized on the same scalar type T as this
  ///                      %MultibodyTree. Notice this is a requirement of this
  ///                      method's signature and therefore an input mobilzer
  ///                      specialized on a different scalar type than that of
  ///                      this %MultibodyTree's T will fail to compile.
  /// @returns A constant reference of type `MobilizerType` to the created
  ///          mobilizer. This reference which will remain valid for the
  ///          lifetime of `this` %MultibodyTree.
  ///
  /// @tparam MobilizerType The type of the specific sub-class of Mobilizer to
  ///                       add. The template needs to be specialized on the
  ///                       same scalar type T of this %MultibodyTree.
  template <template<typename Scalar> class MobilizerType>
  const MobilizerType<T>& AddMobilizer(
      std::unique_ptr<MobilizerType<T>> mobilizer) {
    static_assert(std::is_convertible<MobilizerType<T>*, Mobilizer<T>*>::value,
                  "MobilizerType must be a sub-class of mobilizer<T>.");
    if (topology_is_valid()) {
      throw std::logic_error("This MultibodyTree is finalized already. "
                             "Therefore adding more mobilizers is not allowed. "
                             "See documentation for Finalize() for details.");
    }
    if (mobilizer == nullptr) {
      throw std::logic_error("Input mobilizer is a nullptr.");
    }
    // Verifies that the inboard/outboard frames provided by the user do belong
    // to this tree. This is a pathological case, but in theory nothing
    // (but this test) stops a user from adding frames to a tree1 and attempting
    // later to define mobilizers between those frames in a second tree2.
    mobilizer->get_inboard_frame().HasThisParentTreeOrThrow(this);
    mobilizer->get_outboard_frame().HasThisParentTreeOrThrow(this);
    const int num_positions = mobilizer->get_num_positions();
    const int num_velocities = mobilizer->get_num_velocities();
    MobilizerIndex mobilizer_index = topology_.add_mobilizer(
        mobilizer->get_inboard_frame().get_index(),
        mobilizer->get_outboard_frame().get_index(),
        num_positions, num_velocities);

    // This DRAKE_ASSERT MUST be performed BEFORE owned_mobilizers_.push_back()
    // below. Do not move it around!
    DRAKE_ASSERT(mobilizer_index == get_num_mobilizers());

    // TODO(amcastro-tri): consider not depending on setting this pointer at
    // all. Consider also removing MultibodyTreeElement altogether.
    mobilizer->set_parent_tree(this, mobilizer_index);

    MobilizerType<T>* raw_mobilizer_ptr = mobilizer.get();
    owned_mobilizers_.push_back(std::move(mobilizer));
    return *raw_mobilizer_ptr;
  }

  /// Constructs a new mobilizer with type `MobilizerType` with the given
  /// `args`, and adds it to `this` %MultibodyTree, which retains ownership.
  /// The `MobilizerType` will be specialized on the scalar type T of this
  /// %MultibodyTree.
  ///
  /// Example of usage:
  /// @code
  ///   MultibodyTree<T> model;
  ///   // ... Code to define inboard and outboard frames by calling
  ///   // MultibodyTree::AddFrame() ...
  ///   // Notice RevoluteMobilizer is a template an a scalar type.
  ///   const RevoluteMobilizer<T>& pin =
  ///     model.template AddMobilizer<RevoluteMobilizer>(
  ///       inboard_frame, outboard_frame,
  ///       Vector3d::UnitZ() /*revolute axis*/);
  /// @endcode
  ///
  /// Note that for dependent names _only_ you must use the template keyword
  /// (say for instance you have a MultibodyTree<T> member within your custom
  /// class).
  ///
  /// @throws std::logic_error if Finalize() was already called on `this` tree.
  /// @throws a std::runtime_error if the new mobilizer attempts to connect a
  /// frame with itself.
  /// @throws std::runtime_error if attempting to connect two bodies with more
  /// than one mobilizer between them.
  ///
  /// @param[in] args The arguments needed to construct a valid Mobilizer of
  ///                 type `MobilizerType`. `MobilizerType` must provide a
  ///                 public constructor that takes these arguments.
  /// @returns A constant reference of type `MobilizerType` to the created
  ///          mobilizer. This reference which will remain valid for the
  ///          lifetime of `this` %MultibodyTree.
  ///
  /// @tparam MobilizerType A template for the type of Mobilizer to construct.
  ///                       The template will be specialized on the scalar type
  ///                       T of `this` %MultibodyTree.
  template<template<typename Scalar> class MobilizerType, typename... Args>
  const MobilizerType<T>& AddMobilizer(Args&&... args) {
    static_assert(std::is_base_of<Mobilizer<T>, MobilizerType<T>>::value,
                  "MobilizerType must be a sub-class of Mobilizer<T>.");
    return AddMobilizer(
        std::make_unique<MobilizerType<T>>(std::forward<Args>(args)...));
  }

  template <template<typename Scalar> class ForceElementType>
  const ForceElementType<T>& AddForceElement(
      std::unique_ptr<ForceElementType<T>> force_element) {
    static_assert(
        std::is_convertible<ForceElementType<T>*, ForceElement<T>*>::value,
        "ForceElementType<T> must be a sub-class of ForceElement<T>.");
    if (topology_is_valid()) {
      throw std::logic_error(
          "This MultiforceTree is finalized already. Therefore adding more "
          "force elements is not allowed. "
          "See documentation for Finalize() for details.");
    }
    if (force_element == nullptr) {
      throw std::logic_error("Input force element is a nullptr.");
    }
    ForceElementIndex force_element_index = topology_.add_force_element();
    // This test MUST be performed BEFORE owned_force_elements_.push_back()
    // below. Do not move it around!
    DRAKE_ASSERT(force_element_index == get_num_force_elements());
    force_element->set_parent_tree(this, force_element_index);
    ForceElementType<T>* raw_force_element_ptr = force_element.get();
    owned_force_elements_.push_back(std::move(force_element));
    return *raw_force_element_ptr;
  }

  template<template<typename Scalar> class ForceElementType, typename... Args>
  const ForceElementType<T>& AddForceElement(Args&&... args) {
    static_assert(std::is_base_of<ForceElement<T>, ForceElementType<T>>::value,
                  "ForceElementType<T> must be a sub-class of "
                  "ForceElement<T>.");
    return AddForceElement(
        std::make_unique<ForceElementType<T>>(std::forward<Args>(args)...));
  }
  /// @}
  // Closes Doxygen section.

  /// Returns the number of Frame objects in the MultibodyTree.
  /// Frames include body frames associated with each of the bodies in
  /// the %MultibodyTree including the _world_ body. Therefore the minimum
  /// number of frames in a %MultibodyTree is one.
  int get_num_frames() const {
    return static_cast<int>(frames_.size());
  }

  /// Returns the number of bodies in the %MultibodyTree including the *world*
  /// body. Therefore the minimum number of bodies in a MultibodyTree is one.
  int get_num_bodies() const { return static_cast<int>(owned_bodies_.size()); }

  /// Returns the number of mobilizers in the %MultibodyTree. Since the world
  /// has no Mobilizer, the number of mobilizers equals the number of bodies
  /// minus one, i.e. get_num_mobilizers() returns get_num_bodies() - 1.
  // TODO(amcastro-tri): Consider adding a WorldMobilizer (0-dofs) for the world
  // body. This could be useful to query for reaction forces of the entire
  // model.
  int get_num_mobilizers() const {
    return static_cast<int>(owned_mobilizers_.size());
  }

  /// Returns the number of ForceElement objects in the MultibodyTree.
  int get_num_force_elements() const {
    return static_cast<int>(owned_force_elements_.size());
  }

  /// Returns the number of generalized positions of the model.
  int get_num_positions() const {
    return topology_.get_num_positions();
  }

  /// Returns the number of generalized velocities of the model.
  int get_num_velocities() const {
    return topology_.get_num_velocities();
  }

  /// Returns the total size of the state vector in the model.
  int get_num_states() const {
    return topology_.get_num_states();
  }

  /// Returns the height of the tree data structure of `this` %MultibodyTree.
  /// That is, the number of bodies in the longest kinematic path between the
  /// world and any other leaf body. For a model that only contains the _world_
  /// body, the height of the tree is one.
  /// Kinematic paths are created by Mobilizer objects connecting a chain of
  /// frames. Therefore, this method does not count kinematic cycles, which
  /// could only be considered in the model using constraints.
  int get_tree_height() const {
    return topology_.get_tree_height();
  }

  /// Returns a constant reference to the *world* body.
  const Body<T>& get_world_body() const {
    return *owned_bodies_[world_index()];
  }

  /// Returns a constant reference to the *world* frame.
  const BodyFrame<T>& get_world_frame() const {
    return owned_bodies_[world_index()]->get_body_frame();
  }

  /// Returns a constant reference to the body with unique index `body_index`.
  /// This method aborts in Debug builds when `body_index` does not correspond
  /// to a body in this multibody tree.
  const Body<T>& get_body(BodyIndex body_index) const {
    DRAKE_ASSERT(body_index < get_num_bodies());
    return *owned_bodies_[body_index];
  }

  /// Returns a constant reference to the body belonging to the body node
  /// identified with unique index `node_index`.
  /// This method aborts in Debug builds when `node_index` does not correspond
  /// to a node in this multibody tree.
  const Body<T>& get_body(BodyNodeIndex node_index) const {
    DRAKE_ASSERT(node_index < get_num_bodies());
    return body_nodes_[node_index]->get_body();
  }

  /// Returns a constant reference to the frame with unique index `frame_index`.
  /// This method aborts in Debug builds when `frame_index` does not correspond
  /// to a frame in `this` multibody tree.
  const Frame<T>& get_frame(FrameIndex frame_index) const {
    DRAKE_ASSERT(frame_index < get_num_frames());
    return *frames_[frame_index];
  }

  /// Returns a constant reference to the mobilizer with unique index
  /// `mobilizer_index`. This method aborts in Debug builds when
  /// `mobilizer_index` does not correspond to a mobilizer in this multibody
  /// tree.
  const Mobilizer<T>& get_mobilizer(MobilizerIndex mobilizer_index) const {
    DRAKE_ASSERT(mobilizer_index < get_num_mobilizers());
    return *owned_mobilizers_[mobilizer_index];
  }

  /// Returns `true` if this %MultibodyTree was finalized with Finalize() after
  /// all multibody elements were added, and `false` otherwise.
  /// When a %MultibodyTree is instantiated, its topology remains invalid until
  /// Finalize() is called, which validates the topology.
  /// @see Finalize().
  bool topology_is_valid() const { return topology_.is_valid(); }

  /// Returns the topology information for this multibody tree. Users should not
  /// need to call this method since MultibodyTreeTopology is an internal
  /// bookkeeping detail. Used at Finalize() stage by multibody elements to
  /// retrieve a local copy of their topology.
  const MultibodyTreeTopology& get_topology() const { return topology_; }

  /// This method must be called after all elements in the tree (joints, bodies,
  /// force elements, constraints) were added and before any computations are
  /// performed.
  /// It essentially compiles all the necessary "topological information", i.e.
  /// how bodies, joints and, any other elements connect with each other, and
  /// performs all the required pre-processing to perform computations at a
  /// later stage.
  ///
  /// If the finalize stage is successful, the topology of this %MultibodyTree
  /// is validated, meaning that the topology is up-to-date after this call.
  /// No more multibody tree elements can be added after a call to Finalize().
  ///
  /// @throws std::logic_error If users attempt to call this method on an
  ///         already finalized %MultibodyTree.
  // TODO(amcastro-tri): Consider making this method private and calling it
  // automatically when CreateDefaultContext() is called.
  void Finalize();

  /// Allocates a new context for this %MultibodyTree uniquely identifying the
  /// state of the multibody system.
  ///
  /// @pre The method Finalize() must be called before attempting to create a
  /// context in order for the %MultibodyTree topology to be valid at the moment
  /// of allocation.
  ///
  /// @throws std::logic_error If users attempt to call this method on a
  ///         %MultibodyTree with an invalid topology.
  // TODO(amcastro-tri): Split this method into implementations to be used by
  // System::AllocateContext() so that MultibodyPlant() can make use of it
  // within the system's infrastructure. This will require at least the
  // introduction of system's methods to:
  //  - Create a context different from LeafContext, in this case MBTContext.
  //  - Create or request cache entries.
  std::unique_ptr<systems::LeafContext<T>> CreateDefaultContext() const;

  /// Sets default values in the context. For mobilizers, this method sets them
  /// to their _zero_ configuration according to
  /// Mobilizer::set_zero_configuration().
  void SetDefaults(systems::Context<T>* context) const;

  /// Computes into the position kinematics `pc` all the kinematic quantities
  /// that depend on the generalized positions only. These include:
  /// - For each body B, the pose `X_BF` of each of the frames F attached to
  ///   body B.
  /// - Pose `X_WB` of each body B in the model as measured and expressed in
  ///   the world frame W.
  /// - Across-mobilizer Jacobian matrices `H_FM` and `H_PB_W`.
  /// - Body specific quantities such as `com_W` and `M_Bo_W`.
  ///
  /// @throws std::bad_cast if `context` is not a `MultibodyTreeContext`.
  /// Aborts if `pc` is nullptr.
  void CalcPositionKinematicsCache(
      const systems::Context<T>& context,
      PositionKinematicsCache<T>* pc) const;

  /// Computes all the kinematic quantities that depend on the generalized
  /// velocities and stores them in the velocity kinematics cache `vc`.
  /// These include:
  /// - Spatial velocity `V_WB` for each body B in the model as measured and
  ///   expressed in the world frame W.
  /// - Spatial velocity `V_PB` for each body B in the model as measured and
  ///   expressed in the inboard (or parent) body frame P.
  ///
  /// @pre The position kinematics `pc` must have been previously updated with a
  /// call to CalcPositionKinematicsCache().
  ///
  /// @throws std::bad_cast if `context` is not a `MultibodyTreeContext`.
  /// Aborts if `vc` is nullptr.
  void CalcVelocityKinematicsCache(
      const systems::Context<T>& context,
      const PositionKinematicsCache<T>& pc,
      VelocityKinematicsCache<T>* vc) const;

  /// Computes all the kinematic quantities that depend on the generalized
  /// accelerations that is, the generalized velocities' time derivatives, and
  /// stores them in the acceleration kinematics cache `ac`.
  /// These include:
  /// - Spatial acceleration `A_WB` for each body B in the model as measured and
  ///   expressed in the world frame W.
  ///
  /// @param[in] context
  ///   The context containing the state of the %MultibodyTree model.
  /// @param[in] pc
  ///   A position kinematics cache object already updated to be in sync with
  ///   `context`.
  /// @param[in] vc
  ///   A velocity kinematics cache object already updated to be in sync with
  ///   `context`.
  /// @param[in] known_vdot
  ///   A vector with the generalized accelerations for the full %MultibodyTree
  ///   model.
  /// @param[out] ac
  ///   A pointer to a valid, non nullptr, acceleration kinematics cache. This
  ///   method aborts if `ac` is nullptr.
  ///
  /// @pre The position kinematics `pc` must have been previously updated with a
  /// call to CalcPositionKinematicsCache().
  /// @pre The velocity kinematics `vc` must have been previously updated with a
  /// call to CalcVelocityKinematicsCache().
  ///
  /// @throws std::bad_cast if `context` is not a `MultibodyTreeContext`.
  void CalcAccelerationKinematicsCache(
      const systems::Context<T>& context,
      const PositionKinematicsCache<T>& pc,
      const VelocityKinematicsCache<T>& vc,
      const VectorX<T>& known_vdot,
      AccelerationKinematicsCache<T>* ac) const;

  /// Given the state of `this` %MultibodyTree in `context` and a known vector
  /// of generalized accelerations `known_vdot`, this method computes the
  /// spatial acceleration `A_WB` for each body as measured and expressed in the
  /// world frame W.
  ///
  /// @param[in] context
  ///   The context containing the state of the %MultibodyTree model.
  /// @param[in] pc
  ///   A position kinematics cache object already updated to be in sync with
  ///   `context`.
  /// @param[in] vc
  ///   A velocity kinematics cache object already updated to be in sync with
  ///   `context`.
  /// @param[in] known_vdot
  ///   A vector with the generalized accelerations for the full %MultibodyTree
  ///   model.
  /// @param[out] A_WB_array
  ///   A pointer to a valid, non nullptr, vector of spatial accelerations
  ///   containing the spatial acceleration `A_WB` for each body. It must be of
  ///   size equal to the number of bodies in the MultibodyTree. This method
  ///   will abort if the the pointer is null or if `A_WB_array` is not of size
  ///   `get_num_bodies()`. On output, entries will be ordered by BodyNodeIndex.
  ///   These accelerations can be read in the proper order with
  ///   Body::get_from_spatial_acceleration_array().
  ///
  /// @pre The position kinematics `pc` must have been previously updated with a
  /// call to CalcPositionKinematicsCache().
  /// @pre The velocity kinematics `vc` must have been previously updated with a
  /// call to CalcVelocityKinematicsCache().
  ///
  /// @throws std::bad_cast if `context` is not a `MultibodyTreeContext`.
  void CalcSpatialAccelerationsFromVdot(
      const systems::Context<T>& context,
      const PositionKinematicsCache<T>& pc,
      const VelocityKinematicsCache<T>& vc,
      const VectorX<T>& known_vdot,
      std::vector<SpatialAcceleration<T>>* A_WB_array) const;

  /// Given the state of `this` %MultibodyTree in `context` and a known vector
  /// of generalized accelerations `vdot`, this method computes the
  /// set of generalized forces `tau` that would need to be applied at each
  /// Mobilizer in order to attain the specified generalized accelerations.
  /// Mathematically, this method computes: <pre>
  ///   tau = M(q)v̇ + C(q, v)v - tau_app - ∑ J_WBᵀ(q) Fapp_Bo_W
  /// </pre>
  /// where `M(q)` is the %MultibodyTree mass matrix, `C(q, v)v` is the bias
  /// term containing Coriolis and gyroscopic effects and `tau_app` consists
  /// of a vector applied generalized forces. The last term is a summation over
  /// all bodies in the model where `Fapp_Bo_W` is an applied spatial force on
  /// body B at `Bo` which gets projected into the space of generalized forces
  /// with the geometric Jacobian `J_WB(q)` which maps generalized velocities
  /// into body B spatial velocity as `V_WB = J_WB(q)v`.
  /// This method does not compute explicit expressions for the mass matrix nor
  /// for the bias term, which would be of at least `O(n²)` complexity, but it
  /// implements an `O(n)` Newton-Euler recursive algorithm, where n is the
  /// number of bodies in the %MultibodyTree. The explicit formation of the
  /// mass matrix `M(q)` would require the calculation of `O(n²)` entries while
  /// explicitly forming the product `C(q, v) * v` could require up to `O(n³)`
  /// operations (see [Featherstone 1987, §4]), depending on the implementation.
  /// The recursive Newton-Euler algorithm is the most efficient currently known
  /// general method for solving inverse dynamics [Featherstone 2008].
  ///
  /// @param[in] context
  ///   The context containing the state of the %MultibodyTree model.
  /// @param[in] pc
  ///   A position kinematics cache object already updated to be in sync with
  ///   `context`.
  /// @param[in] vc
  ///   A velocity kinematics cache object already updated to be in sync with
  ///   `context`.
  /// @param[in] known_vdot
  ///   A vector with the known generalized accelerations `vdot` for the full
  ///   %MultibodyTree model. Use Mobilizer::get_accelerations_from_array() to
  ///   access entries into this array for a particular Mobilizer. You can use
  ///   the mutable version of this method to write into this array.
  /// @param[in] Fapplied_Bo_W_array
  ///   A vector containing the spatial force `Fapplied_Bo_W` applied on each
  ///   body at the body's frame origin `Bo` and expressed in the world frame W.
  ///   `Fapplied_Bo_W_array` can have zero size which means there are no
  ///   applied forces. To apply non-zero forces, `Fapplied_Bo_W_array` must be
  ///   of size equal to the number of bodies in `this` %MultibodyTree model.
  ///   This array must be ordered by BodyNodeIndex, which for a given body can
  ///   be retrieved with Body::get_node_index().
  ///   This method will abort if provided with an array that does not have a
  ///   size of either `get_num_bodies()` or zero.
  /// @param[in] tau_applied_array
  ///   An array of applied generalized forces for the entire model. For a
  ///   given mobilizer, entries in this array can be accessed using the method
  ///   Mobilizer::get_generalized_forces_from_array() while its mutable
  ///   counterpart, Mobilizer::get_mutable_generalized_forces_from_array(),
  ///   allows writing into this array.
  ///   `tau_applied_array` can have zero size, which means there are no applied
  ///   forces. To apply non-zero forces, `tau_applied_array` must be of size
  ///   equal to the number to the number of generalized velocities in the
  ///   model, see MultibodyTree::get_num_velocities().
  ///   This method will abort if provided with an array that does not have a
  ///   size of either MultibodyTree::get_num_velocities() or zero.
  /// @param[out] A_WB_array
  ///   A pointer to a valid, non nullptr, vector of spatial accelerations
  ///   containing the spatial acceleration `A_WB` for each body. It must be of
  ///   size equal to the number of bodies. This method will abort if the the
  ///   pointer is null or if `A_WB_array` is not of size `get_num_bodies()`.
  ///   On output, entries will be ordered by BodyNodeIndex.
  ///   To access the acceleration `A_WB` of given body B in this array, use the
  ///   index returned by Body::get_node_index().
  /// @param[out] F_BMo_W_array
  ///   A pointer to a valid, non nullptr, vector of spatial forces
  ///   containing, for each body B, the spatial force `F_BMo_W` corresponding
  ///   to its inboard mobilizer reaction forces on body B applied at the origin
  ///   `Mo` of the inboard mobilizer, expressed in the world frame W.
  ///   It must be of size equal to the number of bodies in the MultibodyTree.
  ///   This method will abort if the the pointer is null or if `F_BMo_W_array`
  ///   is not of size `get_num_bodies()`.
  ///   On output, entries will be ordered by BodyNodeIndex.
  ///   To access a mobilizer's reaction force on given body B in this array,
  ///   use the index returned by Body::get_node_index().
  /// @param[out] tau_array
  ///   On output this array will contain the generalized forces that must be
  ///   applied in order to achieve the desired generalized accelerations given
  ///   by the input argument `known_vdot`. It must not be nullptr and it
  ///   must be of size MultibodyTree::get_num_velocities(). Generalized forces
  ///   for each Mobilizer can be accessed with
  ///   Mobilizer::get_generalized_forces_from_array().
  ///
  /// @warning There is no mechanism to assert that either `A_WB_array` nor
  ///   `F_BMo_W_array` are ordered by BodyNodeIndex. You can use
  ///   Body::get_node_index() to obtain the node index for a given body.
  ///
  /// @note This method uses `F_BMo_W_array` and `tau_array` as the only local
  /// temporaries and therefore no additional dynamic memory allocation is
  /// performed.
  ///
  /// @warning `F_BMo_W_array` (`tau_array`) and `Fapplied_Bo_W_array`
  /// (`tau_applied_array`) can actually be the same
  /// array in order to reduce memory footprint and/or dynamic memory
  /// allocations. However the information in `Fapplied_Bo_W_array`
  /// (`tau_applied_array`) would be overwritten through `F_BMo_W_array`
  /// (`tau_array`). Make a copy if data must be preserved.
  ///
  /// @pre The position kinematics `pc` must have been previously updated with a
  /// call to CalcPositionKinematicsCache().
  /// @pre The velocity kinematics `vc` must have been previously updated with a
  /// call to CalcVelocityKinematicsCache().
  ///
  /// @throws std::bad_cast if `context` is not a `MultibodyTreeContext`.
  void CalcInverseDynamics(
      const systems::Context<T>& context,
      const PositionKinematicsCache<T>& pc,
      const VelocityKinematicsCache<T>& vc,
      const VectorX<T>& known_vdot,
      const std::vector<SpatialForce<T>>& Fapplied_Bo_W_array,
      const Eigen::Ref<const VectorX<T>>& tau_applied_array,
      std::vector<SpatialAcceleration<T>>* A_WB_array,
      std::vector<SpatialForce<T>>* F_BMo_W_array,
      EigenPtr<VectorX<T>> tau_array) const;

<<<<<<< HEAD
  void CalcMassMatrixViaInverseDynamics(
      const systems::Context<T>& context,
      const PositionKinematicsCache<T>& pc,
      EigenPtr<MatrixX<T>> H) const;

  void CalcBiasTerm(
      const systems::Context<T>& context,
      const PositionKinematicsCache<T>& pc,
      const VelocityKinematicsCache<T>& vc,
      const std::vector<SpatialForce<T>>& Fapplied_Bo_W_array,
      EigenPtr<VectorX<T>> C) const;

  /// Computes the combined force contribution of ForceElement objects in the
  /// model. A ForceElement can apply forcing as a spatial force per body or as
  /// generalized forces, depending on the ForceElement model. Therefore this
  /// method provides outputs for both spatial forces per body (with
  /// `F_Bo_W_array`) and generalized forces (with `tau_array`).
  /// ForceElement contributions are a function of the state only.
  /// The output from this method can immediately be used as input to
  /// CalcInverseDynamics() to include the effect of applied forces by force
  /// elements.
  ///
  /// @param[in] context
  ///   The context containing the state of the %MultibodyTree model.
  /// @param[in] pc
  ///   A position kinematics cache object already updated to be in sync with
  ///   `context`.
  /// @param[in] vc
  ///   A velocity kinematics cache object already updated to be in sync with
  ///   `context`.
  /// @param[out] F_Bo_W_array
  ///   A pointer to a valid, non nullptr, vector of spatial forces
  ///   containing, for each body B, the total spatial force `F_Bo_W` applied at
  ///   Bo by the force elements in `this` model, expressed in the world frame
  ///   W. It must be of size equal to the number of bodies in the
  ///   MultibodyTree. This method will abort if the the pointer is null or if
  ///   `F_Bo_W_array` is not of size `get_num_bodies()`.
  ///   On output, entries will be ordered by BodyNodeIndex.
  ///   To access a mobilizer's reaction force on given body B in this array,
  ///   use the index returned by Body::get_node_index().
  /// @param[out] tau_array
  ///   On output this array will contain the generalized forces contribution
  ///   applied by the force elements in `this` model. It must be of size
  ///   MultibodyTree::get_num_velocities() or this method will abort.
  ///   Generalized forces for each Mobilizer can be accessed with
  ///   Mobilizer::get_generalized_forces_from_array().
  ///
  /// @pre The position kinematics `pc` must have been previously updated with a
  /// call to CalcPositionKinematicsCache().
  /// @pre The velocity kinematics `vc` must have been previously updated with a
  /// call to CalcVelocityKinematicsCache().
  ///
  /// @throws std::bad_cast if `context` is not a `MultibodyTreeContext`.
  void CalcForceElementsContribution(
      const systems::Context<T>& context,
      const PositionKinematicsCache<T>& pc,
      const VelocityKinematicsCache<T>& vc,
      std::vector<SpatialForce<T>>* F_Bo_W_array,
      EigenPtr<VectorX<T>> tau_array) const;

  void MapQDotToVelocity(
      const systems::Context<T>& context,
      const Eigen::Ref<const VectorX<T>>& qdot,
      EigenPtr<VectorX<T>> v) const;

  void MapVelocityToQDot(
      const systems::Context<T>& context,
      const Eigen::Ref<const VectorX<T>>& v,
      EigenPtr<VectorX<T>> qdot) const;
=======
  /// Performs the computation of the mass matrix `M(q)` of the model using
  /// inverse dynamics, where the generalized positions q are stored in
  /// `context`. See CalcInverseDynamics().
  ///
  /// @param[in] context
  ///   The context containing the state of the %MultibodyTree model.
  /// @param[out] H
  ///   A valid (non-null) pointer to a squared matrix in `ℛⁿˣⁿ` with n the
  ///   number of generalized velocities (get_num_velocities()) of the model.
  ///   This method aborts if H is nullptr or if it does not have the proper
  ///   size.
  ///
  /// The algorithm used to build `M(q)` consists in computing one column of
  /// `M(q)` at a time using inverse dynamics. The result from inverse dynamics,
  /// with no applied forces, is the vector of generalized forces: <pre>
  ///   tau = M(q)v̇ + C(q, v)v
  /// </pre>
  /// where q and v are the generalized positions and velocities, respectively.
  /// When `v = 0` the Coriolis and gyroscopic forces term `C(q, v)v` is zero.
  /// Therefore the `i-th` column of `M(q)` can be obtained performing inverse
  /// dynamics with an acceleration vector `v̇ = eᵢ`, with `eᵢ` the standard
  /// (or natural) basis of `ℛⁿ` with n the number of generalized velocities.
  /// We write this as: <pre>
  ///   H.ᵢ(q) = M(q) * e_i
  /// </pre>
  /// where `H.ᵢ(q)` (notice the dot for the rows index) denotes the `i-th`
  /// column in M(q).
  ///
  /// @warning This is an O(n²) algorithm. Avoid the explicit computation of the
  /// mass matrix whenever possible.
  void CalcMassMatrixViaInverseDynamics(
      const systems::Context<T>& context, EigenPtr<MatrixX<T>> H) const;

  /// Computes the bias term `C(q, v)v` containing Coriolis and gyroscopic
  /// effects of the multibody equations of motion: <pre>
  ///   M(q)v̇ + C(q, v)v = tau_app + ∑ J_WBᵀ(q) Fapp_Bo_W
  /// </pre>
  /// where `M(q)` is the multibody model's mass matrix and `tau_app` consists
  /// of a vector applied generalized forces. The last term is a summation over
  /// all bodies in the model where `Fapp_Bo_W` is an applied spatial force on
  /// body B at `Bo` which gets projected into the space of generalized forces
  /// with the geometric Jacobian `J_WB(q)` which maps generalized velocities
  /// into body B spatial velocity as `V_WB = J_WB(q)v`.
  ///
  /// @param[in] context
  ///   The context containing the state of the %MultibodyTree model. It stores
  ///   the generalized positions q and the generalized velocities v.
  /// @param[out] Cv
  ///   On output, `Cv` will contain the product `C(q, v)v`. It must be a valid
  ///   (non-null) pointer to a column vector in `ℛⁿ` with n the number of
  ///   generalized velocities (get_num_velocities()) of the model.
  ///   This method aborts if Cv is nullptr or if it does not have the
  ///   proper size.
  void CalcBiasTerm(
      const systems::Context<T>& context, EigenPtr<VectorX<T>> Cv) const;
>>>>>>> 196378b9

  /// @name Methods to retrieve multibody element variants
  ///
  /// Given two variants of the same %MultibodyTree, these methods map an
  /// element in one variant, to its corresponding element in the other variant.
  ///
  /// A concrete case is the call to ToAutoDiffXd() to obtain a
  /// %MultibodyTree variant templated on AutoDiffXd from a %MultibodyTree
  /// templated on `double`. Typically, a user holding a `Body<double>` (or any
  /// other multibody element in the original variant templated on `double`)
  /// would like to retrieve the corresponding `Body<AutoDiffXd>` variant from
  /// the new AutoDiffXd tree variant.
  ///
  /// Consider the following code example:
  /// @code
  ///   // The user creates a model.
  ///   MultibodyTree<double> model;
  ///   // User adds a body and keeps a reference to it.
  ///   const RigidBody<double>& body = model.AddBody<RigidBody>(...);
  ///   // User creates an AutoDiffXd variant. Variants on other scalar types
  ///   // can be created with a call to CloneToScalar().
  ///   std::unique_ptr<MultibodyTree<Tvariant>> variant_model =
  ///       model.ToAutoDiffXd();
  ///   // User retrieves the AutoDiffXd variant corresponding to the original
  ///   // body added above.
  ///   const RigidBody<AutoDiffXd>&
  ///       variant_body = variant_model.get_variant(body);
  /// @endcode
  ///
  /// MultibodyTree::get_variant() is templated on the multibody element
  /// type which is deduced from its only input argument. The returned element
  /// is templated on the scalar type T of the %MultibodyTree on which this
  /// method is invoked.
  /// @{

  /// SFINAE overload for Frame<T> elements.
  template <template <typename> class MultibodyElement, typename Scalar>
  std::enable_if_t<std::is_base_of<Frame<T>, MultibodyElement<T>>::value,
                   const MultibodyElement<T>&> get_variant(
      const MultibodyElement<Scalar>& element) const {
    return get_frame_variant(element);
  }

  /// SFINAE overload for Body<T> elements.
  template <template <typename> class MultibodyElement, typename Scalar>
  std::enable_if_t<std::is_base_of<Body<T>, MultibodyElement<T>>::value,
                   const MultibodyElement<T>&> get_variant(
      const MultibodyElement<Scalar>& element) const {
    return get_body_variant(element);
  }

  /// SFINAE overload for Mobilizer<T> elements.
  template <template <typename> class MultibodyElement, typename Scalar>
  std::enable_if_t<std::is_base_of<Mobilizer<T>, MultibodyElement<T>>::value,
                   const MultibodyElement<T>&> get_variant(
      const MultibodyElement<Scalar>& element) const {
    return get_mobilizer_variant(element);
  }
  /// @}

  /// Creates a deep copy of `this` %MultibodyTree templated on the same
  /// scalar type T as `this` tree.
  std::unique_ptr<MultibodyTree<T>> Clone() const {
    return CloneToScalar<T>();
  }

  /// Creates a deep copy of `this` %MultibodyTree templated on AutoDiffXd.
  std::unique_ptr<MultibodyTree<AutoDiffXd>> ToAutoDiffXd() const {
    return CloneToScalar<AutoDiffXd>();
  }

  /// Creates a deep copy of `this` %MultibodyTree templated on the scalar type
  /// `ToScalar`.
  /// The new deep copy is guaranteed to have exactly the same
  /// MultibodyTreeTopology as the original tree the method is called on.
  /// This method ensures the following cloning order:
  ///   - Body objects, and their corresponding BodyFrame objects.
  ///   - Frame objects.
  ///   - If a Frame is attached to another frame, its parent frame is
  ///     guaranteed to be created first.
  ///   - Mobilizer objects are created last and therefore clones of the
  ///     original Frame objects are guaranteed to already be part of the cloned
  ///     tree.
  /// @pre Finalize() must have already been called on this %MultibodyTree.
  template <typename ToScalar>
  std::unique_ptr<MultibodyTree<ToScalar>> CloneToScalar() const {
    if (!topology_is_valid()) {
      throw std::logic_error(
          "Attempting to clone a MultibodyTree with an invalid topology. "
          "MultibodyTree::Finalize() must be called before attempting to clone"
          " a MultibodyTree.");
    }
    auto tree_clone = std::make_unique<MultibodyTree<ToScalar>>();

    tree_clone->frames_.resize(get_num_frames());
    // Skipping the world body at body_index = 0.
    for (BodyIndex body_index(1); body_index < get_num_bodies(); ++body_index) {
      const Body<T>& body = get_body(body_index);
      tree_clone->CloneBodyAndAdd(body);
    }

    // Frames are cloned in their index order, that is, in the exact same order
    // they were added to the original tree. Since the Frame API enforces the
    // creation of the parent frame first, this traversal guarantees that parent
    // body frames are created before their child frames.
    for (const auto& frame : owned_frames_) {
      tree_clone->CloneFrameAndAdd(*frame);
    }

    for (const auto& mobilizer : owned_mobilizers_) {
      // This call assumes that tree_clone already contains all the cloned
      // frames.
      tree_clone->CloneMobilizerAndAdd(*mobilizer);
    }

    for (const auto& force_element : owned_force_elements_) {
      tree_clone->CloneForceElementAndAdd(*force_element);
    }

    // We can safely make a deep copy here since the original multibody tree is
    // required to be finalized.
    tree_clone->topology_ = this->topology_;
    // All other internals templated on T are created with the following call to
    // FinalizeInternals().
    tree_clone->FinalizeInternals();
    return tree_clone;
  }

 private:
  // Make MultibodyTree templated on every other scalar type a friend of
  // MultibodyTree<T> so that CloneToScalar<ToAnyOtherScalar>() can access
  // private methods from MultibodyTree<T>.
  template <typename> friend class MultibodyTree;

  // Finalizes the MultibodyTreeTopology of this tree.
  void FinalizeTopology();

  // At Finalize(), this method performs all other finalization that is not
  // topological (i.e. performed by FinalizeTopology()). This includes for
  // instance the creation of BodyNode objects.
  // This method will throw a std::logic_error if FinalizeTopology() was not
  // previously called on this tree.
  void FinalizeInternals();

  // Implementation for CalcMassMatrixViaInverseDynamics().
  // It assumes:
  //  - The position kinematics cache object is already updated to be in sync
  //    with `context`.
  //  - H is not nullptr.
  //  - H has storage for a square matrix of size get_num_velocities().
  void DoCalcMassMatrixViaInverseDynamics(
      const systems::Context<T>& context,
      const PositionKinematicsCache<T>& pc,
      EigenPtr<MatrixX<T>> H) const;

  // Implementation of CalcBiasTerm().
  // It assumes:
  //  - The position kinematics cache object is already updated to be in sync
  //    with `context`.
  //  - The velocity kinematics cache object is already updated to be in sync
  //    with `context`.
  //  - Cv is not nullptr.
  //  - Cv has storage for a vector of size get_num_velocities().
  void DoCalcBiasTerm(
      const systems::Context<T>& context,
      const PositionKinematicsCache<T>& pc,
      const VelocityKinematicsCache<T>& vc,
      EigenPtr<VectorX<T>> Cv) const;

  void CreateBodyNode(BodyNodeIndex body_node_index);

  // Helper method to create a clone of `frame` and add it to `this` tree.
  template <typename FromScalar>
  Frame<T>* CloneFrameAndAdd(const Frame<FromScalar>& frame) {
    FrameIndex frame_index = frame.get_index();

    auto frame_clone = frame.CloneToScalar(*this);
    frame_clone->set_parent_tree(this, frame_index);

    Frame<T>* raw_frame_clone_ptr = frame_clone.get();
    // The order in which frames are added into frames_ is important to keep the
    // topology invariant. Therefore we index new clones according to the
    // original frame_index.
    frames_[frame_index] = raw_frame_clone_ptr;
    // The order within owned_frames_ does not matter.
    owned_frames_.push_back(std::move(frame_clone));
    return raw_frame_clone_ptr;
  }

  // Helper method to create a clone of `body` and add it to `this` tree.
  // Because this method is only invoked in a controlled manner from within
  // CloneToScalar(), it is guaranteed that the cloned body in this variant's
  // `owned_bodies_` will occupy the same position as its corresponding Body
  // in the source variant `body`.
  template <typename FromScalar>
  Body<T>* CloneBodyAndAdd(const Body<FromScalar>& body) {
    const BodyIndex body_index = body.get_index();
    const FrameIndex body_frame_index = body.get_body_frame().get_index();

    auto body_clone = body.CloneToScalar(*this);
    body_clone->set_parent_tree(this, body_index);
    // MultibodyTree can access selected private methods in Body through its
    // BodyAttorney.
    Frame<T>* body_frame_clone =
        &internal::BodyAttorney<T>::get_mutable_body_frame(body_clone.get());
    body_frame_clone->set_parent_tree(this, body_frame_index);

    // The order in which frames are added into frames_ is important to keep the
    // topology invariant. Therefore we index new clones according to the
    // original body_frame_index.
    frames_[body_frame_index] = body_frame_clone;
    Body<T>* raw_body_clone_ptr = body_clone.get();
    // The order in which bodies are added into owned_bodies_ is important to
    // keep the topology invariant. Therefore this method is called from
    // MultibodyTree::CloneToScalar() within a loop by original body_index.
    DRAKE_DEMAND(static_cast<int>(owned_bodies_.size()) == body_index);
    owned_bodies_.push_back(std::move(body_clone));
    return raw_body_clone_ptr;
  }

  // Helper method to create a clone of `mobilizer` and add it to `this` tree.
  template <typename FromScalar>
  Mobilizer<T>* CloneMobilizerAndAdd(const Mobilizer<FromScalar>& mobilizer) {
    MobilizerIndex mobilizer_index = mobilizer.get_index();
    auto mobilizer_clone = mobilizer.CloneToScalar(*this);
    mobilizer_clone->set_parent_tree(this, mobilizer_index);
    Mobilizer<T>* raw_mobilizer_clone_ptr = mobilizer_clone.get();
    owned_mobilizers_.push_back(std::move(mobilizer_clone));
    return raw_mobilizer_clone_ptr;
  }

  // Helper method to create a clone of `force_element` and add it to `this`
  // tree.
  template <typename FromScalar>
  ForceElement<T>* CloneForceElementAndAdd(
      const ForceElement<FromScalar>& force_element) {
    ForceElementIndex force_element_index = force_element.get_index();
    auto force_element_clone = force_element.CloneToScalar(*this);
    force_element_clone->set_parent_tree(this, force_element_index);

    ForceElement<T>* raw_force_element_clone_ptr = force_element_clone.get();
    owned_force_elements_.push_back(std::move(force_element_clone));
    return raw_force_element_clone_ptr;
  }

  // Helper method to retrieve the corresponding Frame<T> variant to a Frame in
  // a MultibodyTree variant templated on Scalar.
  template <template <typename> class FrameType, typename Scalar>
  const FrameType<T>& get_frame_variant(const FrameType<Scalar>& frame) const {
    static_assert(std::is_convertible<FrameType<T>*, Frame<T>*>::value,
                  "FrameType must be a sub-class of Frame<T>.");
    // TODO(amcastro-tri):
    //   DRAKE_DEMAND the parent tree of the variant is indeed a variant of this
    //   MultibodyTree. That will require the tree to have some sort of id.
    FrameIndex frame_index = frame.get_index();
    DRAKE_DEMAND(frame_index < get_num_frames());
    const FrameType<T>* frame_variant =
        dynamic_cast<const FrameType<T>*>(frames_[frame_index]);
    DRAKE_DEMAND(frame_variant != nullptr);
    return *frame_variant;
  }

  // Helper method to retrieve the corresponding Body<T> variant to a Body in a
  // MultibodyTree variant templated on Scalar.
  template <template <typename> class BodyType, typename Scalar>
  const BodyType<T>& get_body_variant(const BodyType<Scalar>& body) const {
    static_assert(std::is_convertible<BodyType<T>*, Body<T>*>::value,
                  "BodyType must be a sub-class of Body<T>.");
    // TODO(amcastro-tri):
    //   DRAKE_DEMAND the parent tree of the variant is indeed a variant of this
    //   MultibodyTree. That will require the tree to have some sort of id.
    BodyIndex body_index = body.get_index();
    DRAKE_DEMAND(body_index < get_num_bodies());
    const BodyType<T>* body_variant =
        dynamic_cast<const BodyType<T>*>(
            owned_bodies_[body_index].get());
    DRAKE_DEMAND(body_variant != nullptr);
    return *body_variant;
  }

  // Helper method to retrieve the corresponding Mobilizer<T> variant to a Body
  // in a MultibodyTree variant templated on Scalar.
  template <template <typename> class MobilizerType, typename Scalar>
  const MobilizerType<T>& get_mobilizer_variant(
      const MobilizerType<Scalar>& mobilizer) const {
    static_assert(std::is_convertible<MobilizerType<T>*, Mobilizer<T>*>::value,
                  "MobilizerType must be a sub-class of Mobilizer<T>.");
    // TODO(amcastro-tri):
    //   DRAKE_DEMAND the parent tree of the variant is indeed a variant of this
    //   MultibodyTree. That will require the tree to have some sort of id.
    MobilizerIndex mobilizer_index = mobilizer.get_index();
    DRAKE_DEMAND(mobilizer_index < get_num_mobilizers());
    const MobilizerType<T>* mobilizer_variant =
        dynamic_cast<const MobilizerType<T>*>(
            owned_mobilizers_[mobilizer_index].get());
    DRAKE_DEMAND(mobilizer_variant != nullptr);
    return *mobilizer_variant;
  }

  // TODO(amcastro-tri): In future PR's adding MBT computational methods, write
  // a method that verifies the state of the topology with a signature similar
  // to RoadGeometry::CheckInvariants().

  std::vector<std::unique_ptr<Body<T>>> owned_bodies_;
  std::vector<std::unique_ptr<Frame<T>>> owned_frames_;
  std::vector<std::unique_ptr<Mobilizer<T>>> owned_mobilizers_;
  std::vector<std::unique_ptr<ForceElement<T>>> owned_force_elements_;
  std::vector<std::unique_ptr<internal::BodyNode<T>>> body_nodes_;

  // List of all frames in the system ordered by their FrameIndex.
  // This vector contains a pointer to all frames in owned_frames_ as well as a
  // pointer to each BodyFrame, which are owned by their corresponding Body.
  std::vector<const Frame<T>*> frames_;

  // Body node indexes ordered by level (a.k.a depth). Therefore for the
  // i-th level body_node_levels_[i] contains the list of all body node indexes
  // in that level.
  std::vector<std::vector<BodyNodeIndex>> body_node_levels_;

  MultibodyTreeTopology topology_;
};

}  // namespace multibody
}  // namespace drake<|MERGE_RESOLUTION|>--- conflicted
+++ resolved
@@ -782,18 +782,61 @@
       std::vector<SpatialForce<T>>* F_BMo_W_array,
       EigenPtr<VectorX<T>> tau_array) const;
 
-<<<<<<< HEAD
+  /// Performs the computation of the mass matrix `M(q)` of the model using
+  /// inverse dynamics, where the generalized positions q are stored in
+  /// `context`. See CalcInverseDynamics().
+  ///
+  /// @param[in] context
+  ///   The context containing the state of the %MultibodyTree model.
+  /// @param[out] H
+  ///   A valid (non-null) pointer to a squared matrix in `ℛⁿˣⁿ` with n the
+  ///   number of generalized velocities (get_num_velocities()) of the model.
+  ///   This method aborts if H is nullptr or if it does not have the proper
+  ///   size.
+  ///
+  /// The algorithm used to build `M(q)` consists in computing one column of
+  /// `M(q)` at a time using inverse dynamics. The result from inverse dynamics,
+  /// with no applied forces, is the vector of generalized forces: <pre>
+  ///   tau = M(q)v̇ + C(q, v)v
+  /// </pre>
+  /// where q and v are the generalized positions and velocities, respectively.
+  /// When `v = 0` the Coriolis and gyroscopic forces term `C(q, v)v` is zero.
+  /// Therefore the `i-th` column of `M(q)` can be obtained performing inverse
+  /// dynamics with an acceleration vector `v̇ = eᵢ`, with `eᵢ` the standard
+  /// (or natural) basis of `ℛⁿ` with n the number of generalized velocities.
+  /// We write this as: <pre>
+  ///   H.ᵢ(q) = M(q) * e_i
+  /// </pre>
+  /// where `H.ᵢ(q)` (notice the dot for the rows index) denotes the `i-th`
+  /// column in M(q).
+  ///
+  /// @warning This is an O(n²) algorithm. Avoid the explicit computation of the
+  /// mass matrix whenever possible.
   void CalcMassMatrixViaInverseDynamics(
-      const systems::Context<T>& context,
-      const PositionKinematicsCache<T>& pc,
-      EigenPtr<MatrixX<T>> H) const;
-
+      const systems::Context<T>& context, EigenPtr<MatrixX<T>> H) const;
+
+  /// Computes the bias term `C(q, v)v` containing Coriolis and gyroscopic
+  /// effects of the multibody equations of motion: <pre>
+  ///   M(q)v̇ + C(q, v)v = tau_app + ∑ J_WBᵀ(q) Fapp_Bo_W
+  /// </pre>
+  /// where `M(q)` is the multibody model's mass matrix and `tau_app` consists
+  /// of a vector applied generalized forces. The last term is a summation over
+  /// all bodies in the model where `Fapp_Bo_W` is an applied spatial force on
+  /// body B at `Bo` which gets projected into the space of generalized forces
+  /// with the geometric Jacobian `J_WB(q)` which maps generalized velocities
+  /// into body B spatial velocity as `V_WB = J_WB(q)v`.
+  ///
+  /// @param[in] context
+  ///   The context containing the state of the %MultibodyTree model. It stores
+  ///   the generalized positions q and the generalized velocities v.
+  /// @param[out] Cv
+  ///   On output, `Cv` will contain the product `C(q, v)v`. It must be a valid
+  ///   (non-null) pointer to a column vector in `ℛⁿ` with n the number of
+  ///   generalized velocities (get_num_velocities()) of the model.
+  ///   This method aborts if Cv is nullptr or if it does not have the
+  ///   proper size.
   void CalcBiasTerm(
-      const systems::Context<T>& context,
-      const PositionKinematicsCache<T>& pc,
-      const VelocityKinematicsCache<T>& vc,
-      const std::vector<SpatialForce<T>>& Fapplied_Bo_W_array,
-      EigenPtr<VectorX<T>> C) const;
+      const systems::Context<T>& context, EigenPtr<VectorX<T>> Cv) const;
 
   /// Computes the combined force contribution of ForceElement objects in the
   /// model. A ForceElement can apply forcing as a spatial force per body or as
@@ -852,63 +895,6 @@
       const systems::Context<T>& context,
       const Eigen::Ref<const VectorX<T>>& v,
       EigenPtr<VectorX<T>> qdot) const;
-=======
-  /// Performs the computation of the mass matrix `M(q)` of the model using
-  /// inverse dynamics, where the generalized positions q are stored in
-  /// `context`. See CalcInverseDynamics().
-  ///
-  /// @param[in] context
-  ///   The context containing the state of the %MultibodyTree model.
-  /// @param[out] H
-  ///   A valid (non-null) pointer to a squared matrix in `ℛⁿˣⁿ` with n the
-  ///   number of generalized velocities (get_num_velocities()) of the model.
-  ///   This method aborts if H is nullptr or if it does not have the proper
-  ///   size.
-  ///
-  /// The algorithm used to build `M(q)` consists in computing one column of
-  /// `M(q)` at a time using inverse dynamics. The result from inverse dynamics,
-  /// with no applied forces, is the vector of generalized forces: <pre>
-  ///   tau = M(q)v̇ + C(q, v)v
-  /// </pre>
-  /// where q and v are the generalized positions and velocities, respectively.
-  /// When `v = 0` the Coriolis and gyroscopic forces term `C(q, v)v` is zero.
-  /// Therefore the `i-th` column of `M(q)` can be obtained performing inverse
-  /// dynamics with an acceleration vector `v̇ = eᵢ`, with `eᵢ` the standard
-  /// (or natural) basis of `ℛⁿ` with n the number of generalized velocities.
-  /// We write this as: <pre>
-  ///   H.ᵢ(q) = M(q) * e_i
-  /// </pre>
-  /// where `H.ᵢ(q)` (notice the dot for the rows index) denotes the `i-th`
-  /// column in M(q).
-  ///
-  /// @warning This is an O(n²) algorithm. Avoid the explicit computation of the
-  /// mass matrix whenever possible.
-  void CalcMassMatrixViaInverseDynamics(
-      const systems::Context<T>& context, EigenPtr<MatrixX<T>> H) const;
-
-  /// Computes the bias term `C(q, v)v` containing Coriolis and gyroscopic
-  /// effects of the multibody equations of motion: <pre>
-  ///   M(q)v̇ + C(q, v)v = tau_app + ∑ J_WBᵀ(q) Fapp_Bo_W
-  /// </pre>
-  /// where `M(q)` is the multibody model's mass matrix and `tau_app` consists
-  /// of a vector applied generalized forces. The last term is a summation over
-  /// all bodies in the model where `Fapp_Bo_W` is an applied spatial force on
-  /// body B at `Bo` which gets projected into the space of generalized forces
-  /// with the geometric Jacobian `J_WB(q)` which maps generalized velocities
-  /// into body B spatial velocity as `V_WB = J_WB(q)v`.
-  ///
-  /// @param[in] context
-  ///   The context containing the state of the %MultibodyTree model. It stores
-  ///   the generalized positions q and the generalized velocities v.
-  /// @param[out] Cv
-  ///   On output, `Cv` will contain the product `C(q, v)v`. It must be a valid
-  ///   (non-null) pointer to a column vector in `ℛⁿ` with n the number of
-  ///   generalized velocities (get_num_velocities()) of the model.
-  ///   This method aborts if Cv is nullptr or if it does not have the
-  ///   proper size.
-  void CalcBiasTerm(
-      const systems::Context<T>& context, EigenPtr<VectorX<T>> Cv) const;
->>>>>>> 196378b9
 
   /// @name Methods to retrieve multibody element variants
   ///
