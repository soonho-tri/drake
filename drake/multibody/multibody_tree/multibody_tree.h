#pragma once

#include <memory>
#include <tuple>
#include <type_traits>
#include <utility>
#include <vector>

#include "drake/common/drake_copyable.h"
#include "drake/common/eigen_autodiff_types.h"
#include "drake/multibody/multibody_tree/acceleration_kinematics_cache.h"
#include "drake/multibody/multibody_tree/body.h"
#include "drake/multibody/multibody_tree/body_node.h"
#include "drake/multibody/multibody_tree/force_element.h"
#include "drake/multibody/multibody_tree/frame.h"
#include "drake/multibody/multibody_tree/joints/joint.h"
#include "drake/multibody/multibody_tree/mobilizer.h"
#include "drake/multibody/multibody_tree/multibody_tree_context.h"
#include "drake/multibody/multibody_tree/multibody_tree_topology.h"
#include "drake/multibody/multibody_tree/position_kinematics_cache.h"
#include "drake/multibody/multibody_tree/velocity_kinematics_cache.h"
#include "drake/systems/framework/context.h"

namespace drake {
namespace multibody {

/// %MultibodyTree provides a representation for a physical system consisting of
/// a collection of interconnected rigid and deformable bodies. As such, it owns
/// and manages each of the elements that belong to this physical system.
/// Multibody dynamics elements include bodies, joints, force elements and
/// constraints.
///
/// @tparam T The scalar type. Must be a valid Eigen scalar.
///
/// Instantiated templates for the following kinds of T's are provided:
/// - double
/// - AutoDiffXd
///
/// They are already available to link against in the containing library.
/// No other values for T are currently supported.
template <typename T>
class MultibodyTree {
 public:
  DRAKE_NO_COPY_NO_MOVE_NO_ASSIGN(MultibodyTree)

  /// Creates a MultibodyTree containing only a **world** body.
  MultibodyTree();

  /// @name Methods to add new MultibodyTree elements.
  ///
  /// To create a %MultibodyTree users will add multibody elements like bodies,
  /// joints, force elements, constraints, etc, using one of these methods.
  /// Once a user is done adding multibody elements, the Finalize() method
  /// **must** be called before invoking any %MultibodyTree method.
  /// See Finalize() for details.
  /// @{
  // TODO(amcastro-tri): add at least one example of a method that requires a
  // valid topology in this documentation.
  // See this Reviewable comment:
  // https://reviewable.io/reviews/robotlocomotion/drake/5583#-KgGqGisnX9uMuYDkHpx

  /// Takes ownership of `body` and adds it to `this` %MultibodyTree. Returns a
  /// constant reference to the body just added, which will remain valid for the
  /// lifetime of `this` %MultibodyTree.
  ///
  /// Example of usage:
  /// @code
  ///   MultibodyTree<T> model;
  ///   // ... Code to define spatial_inertia, a SpatialInertia<T> object ...
  ///   const RigidBody<T>& body =
  ///       model.AddBody(std::make_unique<RigidBody<T>>(spatial_inertia));
  /// @endcode
  ///
  /// @throws std::logic_error if `body` is a nullptr.
  /// @throws std::logic_error if Finalize() was already called on `this` tree.
  ///
  /// @param[in] body A unique pointer to a body to add to `this`
  ///                 %MultibodyTree. The body class must be specialized on the
  ///                 same scalar type T as this %MultibodyTree.
  /// @returns A constant reference of type `BodyType` to the created body.
  ///          This reference which will remain valid for the lifetime of `this`
  ///          %MultibodyTree.
  ///
  /// @tparam BodyType The type of the specific sub-class of Body to add. The
  ///                  template needs to be specialized on the same scalar type
  ///                  T of this %MultibodyTree.
  template <template<typename Scalar> class BodyType>
  const BodyType<T>& AddBody(std::unique_ptr<BodyType<T>> body) {
    static_assert(std::is_convertible<BodyType<T>*, Body<T>*>::value,
                  "BodyType must be a sub-class of Body<T>.");
    if (topology_is_valid()) {
      throw std::logic_error("This MultibodyTree is finalized already. "
                             "Therefore adding more bodies is not allowed. "
                             "See documentation for Finalize() for details.");
    }
    if (body == nullptr) {
      throw std::logic_error("Input body is a nullptr.");
    }
    BodyIndex body_index(0);
    FrameIndex body_frame_index(0);
    std::tie(body_index, body_frame_index) = topology_.add_body();
    // These tests MUST be performed BEFORE frames_.push_back() and
    // owned_bodies_.push_back() below. Do not move them around!
    DRAKE_ASSERT(body_index == get_num_bodies());
    DRAKE_ASSERT(body_frame_index == get_num_frames());

    // TODO(amcastro-tri): consider not depending on setting this pointer at
    // all. Consider also removing MultibodyTreeElement altogether.
    body->set_parent_tree(this, body_index);
    // MultibodyTree can access selected private methods in Body through its
    // BodyAttorney.
    Frame<T>* body_frame =
        &internal::BodyAttorney<T>::get_mutable_body_frame(body.get());
    body_frame->set_parent_tree(this, body_frame_index);
    frames_.push_back(body_frame);
    BodyType<T>* raw_body_ptr = body.get();
    owned_bodies_.push_back(std::move(body));
    return *raw_body_ptr;
  }

  /// Constructs a new body with type `BodyType` with the given `args`, and adds
  /// it to `this` %MultibodyTree, which retains ownership. The `BodyType` will
  /// be specialized on the scalar type T of this %MultibodyTree.
  ///
  /// Example of usage:
  /// @code
  ///   MultibodyTree<T> model;
  ///   // ... Code to define spatial_inertia, a SpatialInertia<T> object ...
  ///   // Notice RigidBody is a template on a scalar type.
  ///   const RigidBody<T>& body = model.AddBody<RigidBody>(spatial_inertia);
  /// @endcode
  ///
  /// Note that for dependent names you must use the template keyword (say for
  /// instance you have a MultibodyTree<T> member within your custom class):
  ///
  /// @code
  ///   MultibodyTree<T> model;
  ///   auto body = model.template AddBody<RigidBody>(Args...);
  /// @endcode
  ///
  /// @throws std::logic_error if Finalize() was already called on `this` tree.
  ///
  /// @param[in] args The arguments needed to construct a valid Body of type
  ///                 `BodyType`. `BodyType` must provide a public constructor
  ///                 that takes these arguments.
  /// @returns A constant reference of type `BodyType` to the created body.
  ///          This reference which will remain valid for the lifetime of `this`
  ///          %MultibodyTree.
  ///
  /// @tparam BodyType A template for the type of Body to construct. The
  ///                  template will be specialized on the scalar type T of this
  ///                  %MultibodyTree.
  template<template<typename Scalar> class BodyType, typename... Args>
  const BodyType<T>& AddBody(Args&&... args) {
    static_assert(std::is_convertible<BodyType<T>*, Body<T>*>::value,
                  "BodyType must be a sub-class of Body<T>.");
    return AddBody(std::make_unique<BodyType<T>>(std::forward<Args>(args)...));
  }

  /// Takes ownership of `frame` and adds it to `this` %MultibodyTree. Returns
  /// a constant reference to the frame just added, which will remain valid for
  /// the lifetime of `this` %MultibodyTree.
  ///
  /// Example of usage:
  /// @code
  ///   MultibodyTree<T> model;
  ///   // ... Define body and X_BF ...
  ///   const FixedOffsetFrame<T>& frame =
  ///       model.AddFrame(std::make_unique<FixedOffsetFrame<T>>(body, X_BF));
  /// @endcode
  ///
  /// @throws std::logic_error if `frame` is a nullptr.
  /// @throws std::logic_error if Finalize() was already called on `this` tree.
  ///
  /// @param[in] frame A unique pointer to a frame to be added to `this`
  ///                  %MultibodyTree. The frame class must be specialized on
  ///                  the same scalar type T as this %MultibodyTree.
  /// @returns A constant reference of type `FrameType` to the created frame.
  ///          This reference which will remain valid for the lifetime of `this`
  ///          %MultibodyTree.
  ///
  /// @tparam FrameType The type of the specific sub-class of Frame to add. The
  ///                   template needs to be specialized on the same scalar type
  ///                   T of this %MultibodyTree.
  template <template<typename Scalar> class FrameType>
  const FrameType<T>& AddFrame(std::unique_ptr<FrameType<T>> frame) {
    static_assert(std::is_convertible<FrameType<T>*, Frame<T>*>::value,
                  "FrameType must be a sub-class of Frame<T>.");
    if (topology_is_valid()) {
      throw std::logic_error("This MultibodyTree is finalized already. "
                             "Therefore adding more frames is not allowed. "
                             "See documentation for Finalize() for details.");
    }
    if (frame == nullptr) {
      throw std::logic_error("Input frame is a nullptr.");
    }
    FrameIndex frame_index = topology_.add_frame(frame->get_body().get_index());
    // This test MUST be performed BEFORE frames_.push_back() and
    // owned_frames_.push_back() below. Do not move it around!
    DRAKE_ASSERT(frame_index == get_num_frames());
    // TODO(amcastro-tri): consider not depending on setting this pointer at
    // all. Consider also removing MultibodyTreeElement altogether.
    frame->set_parent_tree(this, frame_index);
    FrameType<T>* raw_frame_ptr = frame.get();
    frames_.push_back(raw_frame_ptr);
    owned_frames_.push_back(std::move(frame));
    return *raw_frame_ptr;
  }

  /// Constructs a new frame with type `FrameType` with the given `args`, and
  /// adds it to `this` %MultibodyTree, which retains ownership. The `FrameType`
  /// will be specialized on the scalar type T of this %MultibodyTree.
  ///
  /// Example of usage:
  /// @code
  ///   MultibodyTree<T> model;
  ///   // ... Define body and X_BF ...
  ///   // Notice FixedOffsetFrame is a template an a scalar type.
  ///   const FixedOffsetFrame<T>& frame =
  ///       model.AddFrame<FixedOffsetFrame>(body, X_BF);
  /// @endcode
  ///
  /// Note that for dependent names you must use the template keyword (say for
  /// instance you have a MultibodyTree<T> member within your custom class):
  ///
  /// @code
  ///   MultibodyTree<T> model;
  ///   // ... Define body and X_BF ...
  ///   const auto& frame =
  ///       model.template AddFrame<FixedOffsetFrame>(body, X_BF);
  /// @endcode
  ///
  /// @throws std::logic_error if Finalize() was already called on `this` tree.
  ///
  /// @param[in] args The arguments needed to construct a valid Frame of type
  ///                 `FrameType`. `FrameType` must provide a public constructor
  ///                 that takes these arguments.
  /// @returns A constant reference of type `FrameType` to the created frame.
  ///          This reference which will remain valid for the lifetime of `this`
  ///          %MultibodyTree.
  ///
  /// @tparam FrameType A template for the type of Frame to construct. The
  ///                   template will be specialized on the scalar type T of
  ///                   this %MultibodyTree.
  template<template<typename Scalar> class FrameType, typename... Args>
  const FrameType<T>& AddFrame(Args&&... args) {
    static_assert(std::is_convertible<FrameType<T>*, Frame<T>*>::value,
                  "FrameType must be a sub-class of Frame<T>.");
    return AddFrame(
        std::make_unique<FrameType<T>>(std::forward<Args>(args)...));
  }

  /// Takes ownership of `mobilizer` and adds it to `this` %MultibodyTree.
  /// Returns a constant reference to the mobilizer just added, which will
  /// remain valid for the lifetime of `this` %MultibodyTree.
  ///
  /// Example of usage:
  /// @code
  ///   MultibodyTree<T> model;
  ///   // ... Code to define inboard and outboard frames by calling
  ///   // MultibodyTree::AddFrame() ...
  ///   const RevoluteMobilizer<T>& pin =
  ///     model.AddMobilizer(std::make_unique<RevoluteMobilizer<T>>(
  ///       inboard_frame, elbow_outboard_frame,
  ///       Vector3d::UnitZ() /*revolute axis*/));
  /// @endcode
  ///
  /// A %Mobilizer effectively connects the two bodies to which the inboard and
  /// outboard frames belong.
  ///
  /// @throws std::logic_error if `mobilizer` is a nullptr.
  /// @throws std::logic_error if Finalize() was already called on `this` tree.
  /// @throws a std::runtime_error if the new mobilizer attempts to connect a
  /// frame with itself.
  /// @throws std::runtime_error if attempting to connect two bodies with more
  /// than one mobilizer between them.
  ///
  /// @param[in] mobilizer A unique pointer to a mobilizer to add to `this`
  ///                      %MultibodyTree. The mobilizer class must be
  ///                      specialized on the same scalar type T as this
  ///                      %MultibodyTree. Notice this is a requirement of this
  ///                      method's signature and therefore an input mobilzer
  ///                      specialized on a different scalar type than that of
  ///                      this %MultibodyTree's T will fail to compile.
  /// @returns A constant reference of type `MobilizerType` to the created
  ///          mobilizer. This reference which will remain valid for the
  ///          lifetime of `this` %MultibodyTree.
  ///
  /// @tparam MobilizerType The type of the specific sub-class of Mobilizer to
  ///                       add. The template needs to be specialized on the
  ///                       same scalar type T of this %MultibodyTree.
  template <template<typename Scalar> class MobilizerType>
  const MobilizerType<T>& AddMobilizer(
      std::unique_ptr<MobilizerType<T>> mobilizer) {
    static_assert(std::is_convertible<MobilizerType<T>*, Mobilizer<T>*>::value,
                  "MobilizerType must be a sub-class of mobilizer<T>.");
    if (topology_is_valid()) {
      throw std::logic_error("This MultibodyTree is finalized already. "
                             "Therefore adding more mobilizers is not allowed. "
                             "See documentation for Finalize() for details.");
    }
    if (mobilizer == nullptr) {
      throw std::logic_error("Input mobilizer is a nullptr.");
    }
    // Verifies that the inboard/outboard frames provided by the user do belong
    // to this tree. This is a pathological case, but in theory nothing
    // (but this test) stops a user from adding frames to a tree1 and attempting
    // later to define mobilizers between those frames in a second tree2.
    mobilizer->get_inboard_frame().HasThisParentTreeOrThrow(this);
    mobilizer->get_outboard_frame().HasThisParentTreeOrThrow(this);
    const int num_positions = mobilizer->get_num_positions();
    const int num_velocities = mobilizer->get_num_velocities();
    MobilizerIndex mobilizer_index = topology_.add_mobilizer(
        mobilizer->get_inboard_frame().get_index(),
        mobilizer->get_outboard_frame().get_index(),
        num_positions, num_velocities);

    // This DRAKE_ASSERT MUST be performed BEFORE owned_mobilizers_.push_back()
    // below. Do not move it around!
    DRAKE_ASSERT(mobilizer_index == get_num_mobilizers());

    // TODO(amcastro-tri): consider not depending on setting this pointer at
    // all. Consider also removing MultibodyTreeElement altogether.
    mobilizer->set_parent_tree(this, mobilizer_index);

    MobilizerType<T>* raw_mobilizer_ptr = mobilizer.get();
    owned_mobilizers_.push_back(std::move(mobilizer));
    return *raw_mobilizer_ptr;
  }

  /// Constructs a new mobilizer with type `MobilizerType` with the given
  /// `args`, and adds it to `this` %MultibodyTree, which retains ownership.
  /// The `MobilizerType` will be specialized on the scalar type T of this
  /// %MultibodyTree.
  ///
  /// Example of usage:
  /// @code
  ///   MultibodyTree<T> model;
  ///   // ... Code to define inboard and outboard frames by calling
  ///   // MultibodyTree::AddFrame() ...
  ///   // Notice RevoluteMobilizer is a template an a scalar type.
  ///   const RevoluteMobilizer<T>& pin =
  ///     model.template AddMobilizer<RevoluteMobilizer>(
  ///       inboard_frame, outboard_frame,
  ///       Vector3d::UnitZ() /*revolute axis*/);
  /// @endcode
  ///
  /// Note that for dependent names _only_ you must use the template keyword
  /// (say for instance you have a MultibodyTree<T> member within your custom
  /// class).
  ///
  /// @throws std::logic_error if Finalize() was already called on `this` tree.
  /// @throws a std::runtime_error if the new mobilizer attempts to connect a
  /// frame with itself.
  /// @throws std::runtime_error if attempting to connect two bodies with more
  /// than one mobilizer between them.
  ///
  /// @param[in] args The arguments needed to construct a valid Mobilizer of
  ///                 type `MobilizerType`. `MobilizerType` must provide a
  ///                 public constructor that takes these arguments.
  /// @returns A constant reference of type `MobilizerType` to the created
  ///          mobilizer. This reference which will remain valid for the
  ///          lifetime of `this` %MultibodyTree.
  ///
  /// @tparam MobilizerType A template for the type of Mobilizer to construct.
  ///                       The template will be specialized on the scalar type
  ///                       T of `this` %MultibodyTree.
  template<template<typename Scalar> class MobilizerType, typename... Args>
  const MobilizerType<T>& AddMobilizer(Args&&... args) {
    static_assert(std::is_base_of<Mobilizer<T>, MobilizerType<T>>::value,
                  "MobilizerType must be a sub-class of Mobilizer<T>.");
    return AddMobilizer(
        std::make_unique<MobilizerType<T>>(std::forward<Args>(args)...));
  }

  /// Creates and adds to `this` %MultibodyTree (which retains ownership) a new
<<<<<<< HEAD
  /// Joint member with the specific type `JointType`. The arguments to this
  /// method `args` are forwarded to `JointType`'s constructor.
  ///
  /// The newly created `JointType` object will be specialized on the scalar
  /// type T of this %MultibodyTree.
  ///
  /// Example of usage:
  /// @code
  ///   MultibodyTree<T> model;
  ///   // ... Code to define a parent body P and a child body B.
  ///   const Body<double>& parent_body =
  ///     model.AddBody<RigidBody>(SpatialInertia<double>(...));
  ///   const Body<double>& child_body =
  ///     model.AddBody<RigidBody>(SpatialInertia<double>(...));
  ///   // Define the pose X_PF of a frame F rigidly atached to parent body P.
  ///   // Define the pose X_BM of a frame M rigidly atached to child body B.
  ///   const RevoluteJoint<double>& pin =
  ///     model.AddJoint<RevoluteJoint>(
  ///       "PinJoint",             /* joint name */
  ///       model.get_world_body(), /* parent body */
  ///       Isometry3d::Identity(), /* frame F IS the world frame W */
  ///       pendulum,               /* child body, the pendulum */
  ///       X_BM,                   /* pose of frame M in the body frame B */
  ///       Vector3d::UnitZ());     /* revolute axis in this case */
  /// @endcode
  ///
  /// @see The Joint class's documentation for further details on how to define
  /// a joint.
  template<template<typename> class JointType, typename... Args>
  const JointType<T>& AddJoint(Args&&... args) {
    static_assert(std::is_base_of<Joint<T>, JointType<T>>::value,
                  "JointType<T> must be a sub-class of Joint<T>.");
    return AddJoint(
        std::make_unique<JointType<T>>(std::forward<Args>(args)...));
=======
  /// `ForceElement` member with the specific type `ForceElementType`. The
  /// arguments to this method `args` are forwarded to `ForceElementType`'s
  /// constructor.
  ///
  /// The newly created `ForceElementType` object will be specialized on the
  /// scalar type T of this %MultibodyTree.
  template <template<typename Scalar> class ForceElementType>
  const ForceElementType<T>& AddForceElement(
      std::unique_ptr<ForceElementType<T>> force_element) {
    static_assert(
        std::is_convertible<ForceElementType<T>*, ForceElement<T>*>::value,
        "ForceElementType<T> must be a sub-class of ForceElement<T>.");
    if (topology_is_valid()) {
      throw std::logic_error(
          "This MultibodyTree is finalized already. Therefore adding more "
          "force elements is not allowed. "
          "See documentation for Finalize() for details.");
    }
    if (force_element == nullptr) {
      throw std::logic_error("Input force element is a nullptr.");
    }
    ForceElementIndex force_element_index = topology_.add_force_element();
    // This test MUST be performed BEFORE owned_force_elements_.push_back()
    // below. Do not move it around!
    DRAKE_ASSERT(force_element_index == get_num_force_elements());
    force_element->set_parent_tree(this, force_element_index);
    ForceElementType<T>* raw_force_element_ptr = force_element.get();
    owned_force_elements_.push_back(std::move(force_element));
    return *raw_force_element_ptr;
  }

  template<template<typename Scalar> class ForceElementType, typename... Args>
  const ForceElementType<T>& AddForceElement(Args&&... args) {
    static_assert(std::is_base_of<ForceElement<T>, ForceElementType<T>>::value,
                  "ForceElementType<T> must be a sub-class of "
                  "ForceElement<T>.");
    return AddForceElement(
        std::make_unique<ForceElementType<T>>(std::forward<Args>(args)...));
>>>>>>> 50a9d877
  }
  /// @}
  // Closes Doxygen section.

  /// Returns the number of Frame objects in the MultibodyTree.
  /// Frames include body frames associated with each of the bodies in
  /// the %MultibodyTree including the _world_ body. Therefore the minimum
  /// number of frames in a %MultibodyTree is one.
  int get_num_frames() const {
    return static_cast<int>(frames_.size());
  }

  /// Returns the number of bodies in the %MultibodyTree including the *world*
  /// body. Therefore the minimum number of bodies in a MultibodyTree is one.
  int get_num_bodies() const { return static_cast<int>(owned_bodies_.size()); }

  /// Returns the number of joints in the %MultibodyTree.
  int get_num_joints() const { return static_cast<int>(owned_joints_.size()); }

  /// Returns the number of mobilizers in the %MultibodyTree. Since the world
  /// has no Mobilizer, the number of mobilizers equals the number of bodies
  /// minus one, i.e. get_num_mobilizers() returns get_num_bodies() - 1.
  // TODO(amcastro-tri): Consider adding a WorldMobilizer (0-dofs) for the world
  // body. This could be useful to query for reaction forces of the entire
  // model.
  int get_num_mobilizers() const {
    return static_cast<int>(owned_mobilizers_.size());
  }

  /// Returns the number of ForceElement objects in the MultibodyTree.
  int get_num_force_elements() const {
    return static_cast<int>(owned_force_elements_.size());
  }

  /// Returns the number of generalized positions of the model.
  int get_num_positions() const {
    return topology_.get_num_positions();
  }

  /// Returns the number of generalized velocities of the model.
  int get_num_velocities() const {
    return topology_.get_num_velocities();
  }

  /// Returns the total size of the state vector in the model.
  int get_num_states() const {
    return topology_.get_num_states();
  }

  /// Returns the height of the tree data structure of `this` %MultibodyTree.
  /// That is, the number of bodies in the longest kinematic path between the
  /// world and any other leaf body. For a model that only contains the _world_
  /// body, the height of the tree is one.
  /// Kinematic paths are created by Mobilizer objects connecting a chain of
  /// frames. Therefore, this method does not count kinematic cycles, which
  /// could only be considered in the model using constraints.
  int get_tree_height() const {
    return topology_.get_tree_height();
  }

  /// Returns a constant reference to the *world* body.
  const RigidBody<T>& get_world_body() const {
    // world_body_ is set in the constructor. So this assert is here only to
    // verify future constructors do not mess that up.
    DRAKE_ASSERT(world_body_ != nullptr);
    return *world_body_;
  }

  /// Returns a constant reference to the *world* frame.
  const BodyFrame<T>& get_world_frame() const {
    return owned_bodies_[world_index()]->get_body_frame();
  }

  /// Returns a constant reference to the body with unique index `body_index`.
  /// This method aborts in Debug builds when `body_index` does not correspond
  /// to a body in this multibody tree.
  const Body<T>& get_body(BodyIndex body_index) const {
    DRAKE_ASSERT(body_index < get_num_bodies());
    return *owned_bodies_[body_index];
  }

  /// Returns a constant reference to the frame with unique index `frame_index`.
  /// This method aborts in Debug builds when `frame_index` does not correspond
  /// to a frame in `this` multibody tree.
  const Frame<T>& get_frame(FrameIndex frame_index) const {
    DRAKE_ASSERT(frame_index < get_num_frames());
    return *frames_[frame_index];
  }

  /// Returns a constant reference to the mobilizer with unique index
  /// `mobilizer_index`. This method aborts in Debug builds when
  /// `mobilizer_index` does not correspond to a mobilizer in this multibody
  /// tree.
  const Mobilizer<T>& get_mobilizer(MobilizerIndex mobilizer_index) const {
    DRAKE_ASSERT(mobilizer_index < get_num_mobilizers());
    return *owned_mobilizers_[mobilizer_index];
  }

  /// Returns `true` if this %MultibodyTree was finalized with Finalize() after
  /// all multibody elements were added, and `false` otherwise.
  /// When a %MultibodyTree is instantiated, its topology remains invalid until
  /// Finalize() is called, which validates the topology.
  /// @see Finalize().
  bool topology_is_valid() const { return topology_.is_valid(); }

  /// Returns the topology information for this multibody tree. Users should not
  /// need to call this method since MultibodyTreeTopology is an internal
  /// bookkeeping detail. Used at Finalize() stage by multibody elements to
  /// retrieve a local copy of their topology.
  const MultibodyTreeTopology& get_topology() const { return topology_; }

  /// This method must be called after all elements in the tree (joints, bodies,
  /// force elements, constraints) were added and before any computations are
  /// performed.
  /// It essentially compiles all the necessary "topological information", i.e.
  /// how bodies, joints and, any other elements connect with each other, and
  /// performs all the required pre-processing to perform computations at a
  /// later stage.
  ///
  /// If the finalize stage is successful, the topology of this %MultibodyTree
  /// is validated, meaning that the topology is up-to-date after this call.
  /// No more multibody tree elements can be added after a call to Finalize().
  ///
  /// @throws std::logic_error If users attempt to call this method on an
  ///         already finalized %MultibodyTree.
  // TODO(amcastro-tri): Consider making this method private and calling it
  // automatically when CreateDefaultContext() is called.
  void Finalize();

  /// Allocates a new context for this %MultibodyTree uniquely identifying the
  /// state of the multibody system.
  ///
  /// @pre The method Finalize() must be called before attempting to create a
  /// context in order for the %MultibodyTree topology to be valid at the moment
  /// of allocation.
  ///
  /// @throws std::logic_error If users attempt to call this method on a
  ///         %MultibodyTree with an invalid topology.
  // TODO(amcastro-tri): Split this method into implementations to be used by
  // System::AllocateContext() so that MultibodyPlant() can make use of it
  // within the system's infrastructure. This will require at least the
  // introduction of system's methods to:
  //  - Create a context different from LeafContext, in this case MBTContext.
  //  - Create or request cache entries.
  std::unique_ptr<systems::LeafContext<T>> CreateDefaultContext() const;

  /// Sets default values in the context. For mobilizers, this method sets them
  /// to their _zero_ configuration according to
  /// Mobilizer::set_zero_configuration().
  void SetDefaults(systems::Context<T>* context) const;

  /// Computes into the position kinematics `pc` all the kinematic quantities
  /// that depend on the generalized positions only. These include:
  /// - For each body B, the pose `X_BF` of each of the frames F attached to
  ///   body B.
  /// - Pose `X_WB` of each body B in the model as measured and expressed in
  ///   the world frame W.
  /// - Across-mobilizer Jacobian matrices `H_FM` and `H_PB_W`.
  /// - Body specific quantities such as `com_W` and `M_Bo_W`.
  ///
  /// @throws std::bad_cast if `context` is not a `MultibodyTreeContext`.
  /// Aborts if `pc` is nullptr.
  void CalcPositionKinematicsCache(
      const systems::Context<T>& context,
      PositionKinematicsCache<T>* pc) const;

  /// Computes all the kinematic quantities that depend on the generalized
  /// velocities and stores them in the velocity kinematics cache `vc`.
  /// These include:
  /// - Spatial velocity `V_WB` for each body B in the model as measured and
  ///   expressed in the world frame W.
  /// - Spatial velocity `V_PB` for each body B in the model as measured and
  ///   expressed in the inboard (or parent) body frame P.
  ///
  /// @pre The position kinematics `pc` must have been previously updated with a
  /// call to CalcPositionKinematicsCache().
  ///
  /// @throws std::bad_cast if `context` is not a `MultibodyTreeContext`.
  /// Aborts if `vc` is nullptr.
  void CalcVelocityKinematicsCache(
      const systems::Context<T>& context,
      const PositionKinematicsCache<T>& pc,
      VelocityKinematicsCache<T>* vc) const;

  /// Computes all the kinematic quantities that depend on the generalized
  /// accelerations that is, the generalized velocities' time derivatives, and
  /// stores them in the acceleration kinematics cache `ac`.
  /// These include:
  /// - Spatial acceleration `A_WB` for each body B in the model as measured and
  ///   expressed in the world frame W.
  ///
  /// @param[in] context
  ///   The context containing the state of the %MultibodyTree model.
  /// @param[in] pc
  ///   A position kinematics cache object already updated to be in sync with
  ///   `context`.
  /// @param[in] vc
  ///   A velocity kinematics cache object already updated to be in sync with
  ///   `context`.
  /// @param[in] known_vdot
  ///   A vector with the generalized accelerations for the full %MultibodyTree
  ///   model.
  /// @param[out] ac
  ///   A pointer to a valid, non nullptr, acceleration kinematics cache. This
  ///   method aborts if `ac` is nullptr.
  ///
  /// @pre The position kinematics `pc` must have been previously updated with a
  /// call to CalcPositionKinematicsCache().
  /// @pre The velocity kinematics `vc` must have been previously updated with a
  /// call to CalcVelocityKinematicsCache().
  ///
  /// @throws std::bad_cast if `context` is not a `MultibodyTreeContext`.
  void CalcAccelerationKinematicsCache(
      const systems::Context<T>& context,
      const PositionKinematicsCache<T>& pc,
      const VelocityKinematicsCache<T>& vc,
      const VectorX<T>& known_vdot,
      AccelerationKinematicsCache<T>* ac) const;

  /// Given the state of `this` %MultibodyTree in `context` and a known vector
  /// of generalized accelerations `known_vdot`, this method computes the
  /// spatial acceleration `A_WB` for each body as measured and expressed in the
  /// world frame W.
  ///
  /// @param[in] context
  ///   The context containing the state of the %MultibodyTree model.
  /// @param[in] pc
  ///   A position kinematics cache object already updated to be in sync with
  ///   `context`.
  /// @param[in] vc
  ///   A velocity kinematics cache object already updated to be in sync with
  ///   `context`.
  /// @param[in] known_vdot
  ///   A vector with the generalized accelerations for the full %MultibodyTree
  ///   model.
  /// @param[out] A_WB_array
  ///   A pointer to a valid, non nullptr, vector of spatial accelerations
  ///   containing the spatial acceleration `A_WB` for each body. It must be of
  ///   size equal to the number of bodies in the MultibodyTree. This method
  ///   will abort if the the pointer is null or if `A_WB_array` is not of size
  ///   `get_num_bodies()`. On output, entries will be ordered by BodyNodeIndex.
  ///   These accelerations can be read in the proper order with
  ///   Body::get_from_spatial_acceleration_array().
  ///
  /// @pre The position kinematics `pc` must have been previously updated with a
  /// call to CalcPositionKinematicsCache().
  /// @pre The velocity kinematics `vc` must have been previously updated with a
  /// call to CalcVelocityKinematicsCache().
  ///
  /// @throws std::bad_cast if `context` is not a `MultibodyTreeContext`.
  void CalcSpatialAccelerationsFromVdot(
      const systems::Context<T>& context,
      const PositionKinematicsCache<T>& pc,
      const VelocityKinematicsCache<T>& vc,
      const VectorX<T>& known_vdot,
      std::vector<SpatialAcceleration<T>>* A_WB_array) const;

  /// Given the state of `this` %MultibodyTree in `context` and a known vector
  /// of generalized accelerations `vdot`, this method computes the
  /// set of generalized forces `tau` that would need to be applied at each
  /// Mobilizer in order to attain the specified generalized accelerations.
  /// Mathematically, this method computes: <pre>
  ///   tau = M(q)v̇ + C(q, v)v - tau_app - ∑ J_WBᵀ(q) Fapp_Bo_W
  /// </pre>
  /// where `M(q)` is the %MultibodyTree mass matrix, `C(q, v)v` is the bias
  /// term containing Coriolis and gyroscopic effects and `tau_app` consists
  /// of a vector applied generalized forces. The last term is a summation over
  /// all bodies in the model where `Fapp_Bo_W` is an applied spatial force on
  /// body B at `Bo` which gets projected into the space of generalized forces
  /// with the geometric Jacobian `J_WB(q)` which maps generalized velocities
  /// into body B spatial velocity as `V_WB = J_WB(q)v`.
  /// This method does not compute explicit expressions for the mass matrix nor
  /// for the bias term, which would be of at least `O(n²)` complexity, but it
  /// implements an `O(n)` Newton-Euler recursive algorithm, where n is the
  /// number of bodies in the %MultibodyTree. The explicit formation of the
  /// mass matrix `M(q)` would require the calculation of `O(n²)` entries while
  /// explicitly forming the product `C(q, v) * v` could require up to `O(n³)`
  /// operations (see [Featherstone 1987, §4]), depending on the implementation.
  /// The recursive Newton-Euler algorithm is the most efficient currently known
  /// general method for solving inverse dynamics [Featherstone 2008].
  ///
  /// @param[in] context
  ///   The context containing the state of the %MultibodyTree model.
  /// @param[in] pc
  ///   A position kinematics cache object already updated to be in sync with
  ///   `context`.
  /// @param[in] vc
  ///   A velocity kinematics cache object already updated to be in sync with
  ///   `context`.
  /// @param[in] known_vdot
  ///   A vector with the known generalized accelerations `vdot` for the full
  ///   %MultibodyTree model. Use Mobilizer::get_accelerations_from_array() to
  ///   access entries into this array for a particular Mobilizer. You can use
  ///   the mutable version of this method to write into this array.
  /// @param[in] Fapplied_Bo_W_array
  ///   A vector containing the spatial force `Fapplied_Bo_W` applied on each
  ///   body at the body's frame origin `Bo` and expressed in the world frame W.
  ///   `Fapplied_Bo_W_array` can have zero size which means there are no
  ///   applied forces. To apply non-zero forces, `Fapplied_Bo_W_array` must be
  ///   of size equal to the number of bodies in `this` %MultibodyTree model.
  ///   This array must be ordered by BodyNodeIndex, which for a given body can
  ///   be retrieved with Body::get_node_index().
  ///   This method will abort if provided with an array that does not have a
  ///   size of either `get_num_bodies()` or zero.
  /// @param[in] tau_applied_array
  ///   An array of applied generalized forces for the entire model. For a
  ///   given mobilizer, entries in this array can be accessed using the method
  ///   Mobilizer::get_generalized_forces_from_array() while its mutable
  ///   counterpart, Mobilizer::get_mutable_generalized_forces_from_array(),
  ///   allows writing into this array.
  ///   `tau_applied_array` can have zero size, which means there are no applied
  ///   forces. To apply non-zero forces, `tau_applied_array` must be of size
  ///   equal to the number to the number of generalized velocities in the
  ///   model, see MultibodyTree::get_num_velocities().
  ///   This method will abort if provided with an array that does not have a
  ///   size of either MultibodyTree::get_num_velocities() or zero.
  /// @param[out] A_WB_array
  ///   A pointer to a valid, non nullptr, vector of spatial accelerations
  ///   containing the spatial acceleration `A_WB` for each body. It must be of
  ///   size equal to the number of bodies. This method will abort if the the
  ///   pointer is null or if `A_WB_array` is not of size `get_num_bodies()`.
  ///   On output, entries will be ordered by BodyNodeIndex.
  ///   To access the acceleration `A_WB` of given body B in this array, use the
  ///   index returned by Body::get_node_index().
  /// @param[out] F_BMo_W_array
  ///   A pointer to a valid, non nullptr, vector of spatial forces
  ///   containing, for each body B, the spatial force `F_BMo_W` corresponding
  ///   to its inboard mobilizer reaction forces on body B applied at the origin
  ///   `Mo` of the inboard mobilizer, expressed in the world frame W.
  ///   It must be of size equal to the number of bodies in the MultibodyTree.
  ///   This method will abort if the the pointer is null or if `F_BMo_W_array`
  ///   is not of size `get_num_bodies()`.
  ///   On output, entries will be ordered by BodyNodeIndex.
  ///   To access a mobilizer's reaction force on given body B in this array,
  ///   use the index returned by Body::get_node_index().
  /// @param[out] tau_array
  ///   On output this array will contain the generalized forces that must be
  ///   applied in order to achieve the desired generalized accelerations given
  ///   by the input argument `known_vdot`. It must not be nullptr and it
  ///   must be of size MultibodyTree::get_num_velocities(). Generalized forces
  ///   for each Mobilizer can be accessed with
  ///   Mobilizer::get_generalized_forces_from_array().
  ///
  /// @warning There is no mechanism to assert that either `A_WB_array` nor
  ///   `F_BMo_W_array` are ordered by BodyNodeIndex. You can use
  ///   Body::get_node_index() to obtain the node index for a given body.
  ///
  /// @note This method uses `F_BMo_W_array` and `tau_array` as the only local
  /// temporaries and therefore no additional dynamic memory allocation is
  /// performed.
  ///
  /// @warning `F_BMo_W_array` (`tau_array`) and `Fapplied_Bo_W_array`
  /// (`tau_applied_array`) can actually be the same
  /// array in order to reduce memory footprint and/or dynamic memory
  /// allocations. However the information in `Fapplied_Bo_W_array`
  /// (`tau_applied_array`) would be overwritten through `F_BMo_W_array`
  /// (`tau_array`). Make a copy if data must be preserved.
  ///
  /// @pre The position kinematics `pc` must have been previously updated with a
  /// call to CalcPositionKinematicsCache().
  /// @pre The velocity kinematics `vc` must have been previously updated with a
  /// call to CalcVelocityKinematicsCache().
  ///
  /// @throws std::bad_cast if `context` is not a `MultibodyTreeContext`.
  void CalcInverseDynamics(
      const systems::Context<T>& context,
      const PositionKinematicsCache<T>& pc,
      const VelocityKinematicsCache<T>& vc,
      const VectorX<T>& known_vdot,
      const std::vector<SpatialForce<T>>& Fapplied_Bo_W_array,
      const Eigen::Ref<const VectorX<T>>& tau_applied_array,
      std::vector<SpatialAcceleration<T>>* A_WB_array,
      std::vector<SpatialForce<T>>* F_BMo_W_array,
      EigenPtr<VectorX<T>> tau_array) const;

  /// Computes the combined force contribution of ForceElement objects in the
  /// model. A ForceElement can apply forcing as a spatial force per body or as
  /// generalized forces, depending on the ForceElement model. Therefore this
  /// method provides outputs for both spatial forces per body (with
  /// `F_Bo_W_array`) and generalized forces (with `tau_array`).
  /// ForceElement contributions are a function of the state and time only.
  /// The output from this method can immediately be used as input to
  /// CalcInverseDynamics() to include the effect of applied forces by force
  /// elements.
  ///
  /// @param[in] context
  ///   The context containing the state of the %MultibodyTree model.
  /// @param[in] pc
  ///   A position kinematics cache object already updated to be in sync with
  ///   `context`.
  /// @param[in] vc
  ///   A velocity kinematics cache object already updated to be in sync with
  ///   `context`.
  /// @param[out] F_Bo_W_array
  ///   A pointer to a valid, non nullptr, vector of spatial forces
  ///   containing, for each body B, the total spatial force `F_Bo_W` applied at
  ///   Bo by the force elements in `this` model, expressed in the world frame
  ///   W. It must be of size equal to the number of bodies in the
  ///   MultibodyTree. This method will abort if the the pointer is null or if
  ///   `F_Bo_W_array` is not of size `get_num_bodies()`.
  ///   On output, entries will be ordered by BodyNodeIndex.
  ///   To access a mobilizer's reaction force on given body B in this array,
  ///   use the index returned by Body::get_node_index().
  /// @param[out] tau_array
  ///   On output this array will contain the generalized forces contribution
  ///   applied by the force elements in `this` model. It must not be nullptr
  ///   and it must be of size MultibodyTree::get_num_velocities() or this
  ///   method will abort.
  ///   Generalized forces for each Mobilizer can be accessed with
  ///   Mobilizer::get_generalized_forces_from_array().
  ///
  /// @pre The position kinematics `pc` must have been previously updated with a
  /// call to CalcPositionKinematicsCache().
  /// @pre The velocity kinematics `vc` must have been previously updated with a
  /// call to CalcVelocityKinematicsCache().
  ///
  /// @throws std::bad_cast if `context` is not a `MultibodyTreeContext`.
  void CalcForceElementsContribution(
      const systems::Context<T>& context,
      const PositionKinematicsCache<T>& pc,
      const VelocityKinematicsCache<T>& vc,
      std::vector<SpatialForce<T>>* F_Bo_W_array,
      EigenPtr<VectorX<T>> tau_array) const;

  /// Computes and returns the total potential energy stored in `this` multibody
  /// model for the configuration given by `context`.
  /// @param[in] context
  ///   The context containing the state of the %MultibodyTree model.
  /// @returns The total potential energy stored in `this` multibody model.
  T CalcPotentialEnergy(const systems::Context<T>& context) const;

  /// Computes and returns the power generated by conservative forces in the
  /// multibody model. This quantity is defined to be positive when the
  /// potential energy is decreasing. In other words, if `U(q)` is the potential
  /// energy as defined by CalcPotentialEnergy(), then the conservative power,
  /// `Pc`, is `Pc = -U̇(q)`.
  ///
  /// @see CalcPotentialEnergy()
  T CalcConservativePower(const systems::Context<T>& context) const;

  /// Performs the computation of the mass matrix `M(q)` of the model using
  /// inverse dynamics, where the generalized positions q are stored in
  /// `context`. See CalcInverseDynamics().
  ///
  /// @param[in] context
  ///   The context containing the state of the %MultibodyTree model.
  /// @param[out] H
  ///   A valid (non-null) pointer to a squared matrix in `ℛⁿˣⁿ` with n the
  ///   number of generalized velocities (get_num_velocities()) of the model.
  ///   This method aborts if H is nullptr or if it does not have the proper
  ///   size.
  ///
  /// The algorithm used to build `M(q)` consists in computing one column of
  /// `M(q)` at a time using inverse dynamics. The result from inverse dynamics,
  /// with no applied forces, is the vector of generalized forces: <pre>
  ///   tau = M(q)v̇ + C(q, v)v
  /// </pre>
  /// where q and v are the generalized positions and velocities, respectively.
  /// When `v = 0` the Coriolis and gyroscopic forces term `C(q, v)v` is zero.
  /// Therefore the `i-th` column of `M(q)` can be obtained performing inverse
  /// dynamics with an acceleration vector `v̇ = eᵢ`, with `eᵢ` the standard
  /// (or natural) basis of `ℛⁿ` with n the number of generalized velocities.
  /// We write this as: <pre>
  ///   H.ᵢ(q) = M(q) * e_i
  /// </pre>
  /// where `H.ᵢ(q)` (notice the dot for the rows index) denotes the `i-th`
  /// column in M(q).
  ///
  /// @warning This is an O(n²) algorithm. Avoid the explicit computation of the
  /// mass matrix whenever possible.
  void CalcMassMatrixViaInverseDynamics(
      const systems::Context<T>& context, EigenPtr<MatrixX<T>> H) const;

  /// Computes the bias term `C(q, v)v` containing Coriolis and gyroscopic
  /// effects of the multibody equations of motion: <pre>
  ///   M(q)v̇ + C(q, v)v = tau_app + ∑ J_WBᵀ(q) Fapp_Bo_W
  /// </pre>
  /// where `M(q)` is the multibody model's mass matrix and `tau_app` consists
  /// of a vector applied generalized forces. The last term is a summation over
  /// all bodies in the model where `Fapp_Bo_W` is an applied spatial force on
  /// body B at `Bo` which gets projected into the space of generalized forces
  /// with the geometric Jacobian `J_WB(q)` which maps generalized velocities
  /// into body B spatial velocity as `V_WB = J_WB(q)v`.
  ///
  /// @param[in] context
  ///   The context containing the state of the %MultibodyTree model. It stores
  ///   the generalized positions q and the generalized velocities v.
  /// @param[out] Cv
  ///   On output, `Cv` will contain the product `C(q, v)v`. It must be a valid
  ///   (non-null) pointer to a column vector in `ℛⁿ` with n the number of
  ///   generalized velocities (get_num_velocities()) of the model.
  ///   This method aborts if Cv is nullptr or if it does not have the
  ///   proper size.
  void CalcBiasTerm(
      const systems::Context<T>& context, EigenPtr<VectorX<T>> Cv) const;

  /// Computes the combined force contribution of ForceElement objects in the
  /// model. A ForceElement can apply forcing as a spatial force per body or as
  /// generalized forces, depending on the ForceElement model. Therefore this
  /// method provides outputs for both spatial forces per body (with
  /// `F_Bo_W_array`) and generalized forces (with `tau_array`).
  /// ForceElement contributions are a function of the state only.
  /// The output from this method can immediately be used as input to
  /// CalcInverseDynamics() to include the effect of applied forces by force
  /// elements.
  ///
  /// @param[in] context
  ///   The context containing the state of the %MultibodyTree model.
  /// @param[in] pc
  ///   A position kinematics cache object already updated to be in sync with
  ///   `context`.
  /// @param[in] vc
  ///   A velocity kinematics cache object already updated to be in sync with
  ///   `context`.
  /// @param[out] F_Bo_W_array
  ///   A pointer to a valid, non nullptr, vector of spatial forces
  ///   containing, for each body B, the total spatial force `F_Bo_W` applied at
  ///   Bo by the force elements in `this` model, expressed in the world frame
  ///   W. It must be of size equal to the number of bodies in the
  ///   MultibodyTree. This method will abort if the the pointer is null or if
  ///   `F_Bo_W_array` is not of size `get_num_bodies()`.
  ///   On output, entries will be ordered by BodyNodeIndex.
  ///   To access a mobilizer's reaction force on given body B in this array,
  ///   use the index returned by Body::get_node_index().
  /// @param[out] tau_array
  ///   On output this array will contain the generalized forces contribution
  ///   applied by the force elements in `this` model. It must be of size
  ///   MultibodyTree::get_num_velocities() or this method will abort.
  ///   Generalized forces for each Mobilizer can be accessed with
  ///   Mobilizer::get_generalized_forces_from_array().
  ///
  /// @pre The position kinematics `pc` must have been previously updated with a
  /// call to CalcPositionKinematicsCache().
  /// @pre The velocity kinematics `vc` must have been previously updated with a
  /// call to CalcVelocityKinematicsCache().
  ///
  /// @throws std::bad_cast if `context` is not a `MultibodyTreeContext`.
  void CalcForceElementsContribution(
      const systems::Context<T>& context,
      const PositionKinematicsCache<T>& pc,
      const VelocityKinematicsCache<T>& vc,
      std::vector<SpatialForce<T>>* F_Bo_W_array,
      EigenPtr<VectorX<T>> tau_array) const;

  void MapQDotToVelocity(
      const systems::Context<T>& context,
      const Eigen::Ref<const VectorX<T>>& qdot,
      EigenPtr<VectorX<T>> v) const;

  void MapVelocityToQDot(
      const systems::Context<T>& context,
      const Eigen::Ref<const VectorX<T>>& v,
      EigenPtr<VectorX<T>> qdot) const;

  /// @name Methods to retrieve multibody element variants
  ///
  /// Given two variants of the same %MultibodyTree, these methods map an
  /// element in one variant, to its corresponding element in the other variant.
  ///
  /// A concrete case is the call to ToAutoDiffXd() to obtain a
  /// %MultibodyTree variant templated on AutoDiffXd from a %MultibodyTree
  /// templated on `double`. Typically, a user holding a `Body<double>` (or any
  /// other multibody element in the original variant templated on `double`)
  /// would like to retrieve the corresponding `Body<AutoDiffXd>` variant from
  /// the new AutoDiffXd tree variant.
  ///
  /// Consider the following code example:
  /// @code
  ///   // The user creates a model.
  ///   MultibodyTree<double> model;
  ///   // User adds a body and keeps a reference to it.
  ///   const RigidBody<double>& body = model.AddBody<RigidBody>(...);
  ///   // User creates an AutoDiffXd variant. Variants on other scalar types
  ///   // can be created with a call to CloneToScalar().
  ///   std::unique_ptr<MultibodyTree<Tvariant>> variant_model =
  ///       model.ToAutoDiffXd();
  ///   // User retrieves the AutoDiffXd variant corresponding to the original
  ///   // body added above.
  ///   const RigidBody<AutoDiffXd>&
  ///       variant_body = variant_model.get_variant(body);
  /// @endcode
  ///
  /// MultibodyTree::get_variant() is templated on the multibody element
  /// type which is deduced from its only input argument. The returned element
  /// is templated on the scalar type T of the %MultibodyTree on which this
  /// method is invoked.
  /// @{

  /// SFINAE overload for Frame<T> elements.
  template <template <typename> class MultibodyElement, typename Scalar>
  std::enable_if_t<std::is_base_of<Frame<T>, MultibodyElement<T>>::value,
                   const MultibodyElement<T>&> get_variant(
      const MultibodyElement<Scalar>& element) const {
    return get_frame_variant(element);
  }

  /// SFINAE overload for Body<T> elements.
  template <template <typename> class MultibodyElement, typename Scalar>
  std::enable_if_t<std::is_base_of<Body<T>, MultibodyElement<T>>::value,
                   const MultibodyElement<T>&> get_variant(
      const MultibodyElement<Scalar>& element) const {
    return get_body_variant(element);
  }

  /// SFINAE overload for Mobilizer<T> elements.
  template <template <typename> class MultibodyElement, typename Scalar>
  std::enable_if_t<std::is_base_of<Mobilizer<T>, MultibodyElement<T>>::value,
                   const MultibodyElement<T>&> get_variant(
      const MultibodyElement<Scalar>& element) const {
    return get_mobilizer_variant(element);
  }

  /// SFINAE overload for Joint<T> elements.
  template <template <typename> class MultibodyElement, typename Scalar>
  std::enable_if_t<std::is_base_of<Joint<T>, MultibodyElement<T>>::value,
                   const MultibodyElement<T>&> get_variant(
      const MultibodyElement<Scalar>& element) const {
    return get_joint_variant(element);
  }
  /// @}

  /// Creates a deep copy of `this` %MultibodyTree templated on the same
  /// scalar type T as `this` tree.
  std::unique_ptr<MultibodyTree<T>> Clone() const {
    return CloneToScalar<T>();
  }

  /// Creates a deep copy of `this` %MultibodyTree templated on AutoDiffXd.
  std::unique_ptr<MultibodyTree<AutoDiffXd>> ToAutoDiffXd() const {
    return CloneToScalar<AutoDiffXd>();
  }

  /// Creates a deep copy of `this` %MultibodyTree templated on the scalar type
  /// `ToScalar`.
  /// The new deep copy is guaranteed to have exactly the same
  /// MultibodyTreeTopology as the original tree the method is called on.
  /// This method ensures the following cloning order:
  ///   - Body objects, and their corresponding BodyFrame objects.
  ///   - Frame objects.
  ///   - If a Frame is attached to another frame, its parent frame is
  ///     guaranteed to be created first.
  ///   - Mobilizer objects are created last and therefore clones of the
  ///     original Frame objects are guaranteed to already be part of the cloned
  ///     tree.
  ///
  /// Consider the following code example:
  /// @code
  ///   // The user creates a model.
  ///   MultibodyTree<double> model;
  ///   // User adds a body and keeps a reference to it.
  ///   const RigidBody<double>& body = model.AddBody<RigidBody>(...);
  ///   // User creates an AutoDiffXd variant, where ToScalar = AutoDiffXd.
  ///   std::unique_ptr<MultibodyTree<AutoDiffXd>> model_autodiff =
  ///       model.CloneToScalar<AutoDiffXd>();
  ///   // User retrieves the AutoDiffXd variant corresponding to the original
  ///   // body added above.
  ///   const RigidBody<AutoDiffXd>&
  ///       body_autodiff = model_autodiff.get_variant(body);
  /// @endcode
  ///
  /// MultibodyTree::get_variant() is templated on the multibody element
  /// type which is deduced from its only input argument. The returned element
  /// is templated on the scalar type T of the %MultibodyTree on which this
  /// method is invoked.
  /// In the example above, the user could have also invoked the method
  /// ToAutoDiffXd().
  ///
  /// @pre Finalize() must have already been called on this %MultibodyTree.
  template <typename ToScalar>
  std::unique_ptr<MultibodyTree<ToScalar>> CloneToScalar() const {
    if (!topology_is_valid()) {
      throw std::logic_error(
          "Attempting to clone a MultibodyTree with an invalid topology. "
          "MultibodyTree::Finalize() must be called before attempting to clone"
          " a MultibodyTree.");
    }
    auto tree_clone = std::make_unique<MultibodyTree<ToScalar>>();

    tree_clone->frames_.resize(get_num_frames());
    // Skipping the world body at body_index = 0.
    for (BodyIndex body_index(1); body_index < get_num_bodies(); ++body_index) {
      const Body<T>& body = get_body(body_index);
      tree_clone->CloneBodyAndAdd(body);
    }

    // Frames are cloned in their index order, that is, in the exact same order
    // they were added to the original tree. Since the Frame API enforces the
    // creation of the parent frame first, this traversal guarantees that parent
    // body frames are created before their child frames.
    for (const auto& frame : owned_frames_) {
      tree_clone->CloneFrameAndAdd(*frame);
    }

    for (const auto& mobilizer : owned_mobilizers_) {
      // This call assumes that tree_clone already contains all the cloned
      // frames.
      tree_clone->CloneMobilizerAndAdd(*mobilizer);
    }

<<<<<<< HEAD
    // Since Joint<T> objects are implemented from basic element objects like
    // Body, Mobilizer, ForceElement and Constraint, they are cloned last so
    // that the clones of their dependencies are guaranteed to be available.
    // DO NOT change this order!!!
    for (const auto& joint : owned_joints_) {
      tree_clone->CloneJointAndAdd(*joint);
=======
    for (const auto& force_element : owned_force_elements_) {
      tree_clone->CloneForceElementAndAdd(*force_element);
>>>>>>> 50a9d877
    }

    // We can safely make a deep copy here since the original multibody tree is
    // required to be finalized.
    tree_clone->topology_ = this->topology_;
    // All other internals templated on T are created with the following call to
    // FinalizeInternals().
    tree_clone->FinalizeInternals();
    return tree_clone;
  }

 private:
  // Make MultibodyTree templated on every other scalar type a friend of
  // MultibodyTree<T> so that CloneToScalar<ToAnyOtherScalar>() can access
  // private methods from MultibodyTree<T>.
  template <typename> friend class MultibodyTree;

  template <template<typename Scalar> class JointType>
  const JointType<T>& AddJoint(
      std::unique_ptr<JointType<T>> joint) {
    static_assert(std::is_convertible<JointType<T>*, Joint<T>*>::value,
                  "JointType must be a sub-class of Joint<T>.");
    if (topology_is_valid()) {
      throw std::logic_error("This MultibodyTree is finalized already. "
                             "Therefore adding more joints is not allowed. "
                             "See documentation for Finalize() for details.");
    }
    if (joint == nullptr) {
      throw std::logic_error("Input joint is a nullptr.");
    }
    const JointIndex joint_index(owned_joints_.size());

    // Parent tree MUST be set before the call to MakeInOutFramesAndAdd().
    // Do not move them around!!!.
    joint->set_parent_tree(this, joint_index);

    // MultibodyTree creates the inboard/outboard frames now, since the
    // information to do so is already available. Also, that allows users to
    // call Joint<T>::get_frame_on_parent() and/or
    // Joint<T>::get_frame_on_child() if they need to.
    joint->MakeInOutFramesAndAdd(this);
    // At this point, joint has no implementation (that is, mobilizers, force
    // elements, etc.). This will get created at Finalize().

    JointType<T>* raw_joint_ptr = joint.get();
    owned_joints_.push_back(std::move(joint));
    return *raw_joint_ptr;
  }

  // Finalizes the MultibodyTreeTopology of this tree.
  void FinalizeTopology();

  // At Finalize(), this method performs all other finalization that is not
  // topological (i.e. performed by FinalizeTopology()). This includes for
  // instance the creation of BodyNode objects.
  // This method will throw a std::logic_error if FinalizeTopology() was not
  // previously called on this tree.
  void FinalizeInternals();

  // Implementation for CalcMassMatrixViaInverseDynamics().
  // It assumes:
  //  - The position kinematics cache object is already updated to be in sync
  //    with `context`.
  //  - H is not nullptr.
  //  - H has storage for a square matrix of size get_num_velocities().
  void DoCalcMassMatrixViaInverseDynamics(
      const systems::Context<T>& context,
      const PositionKinematicsCache<T>& pc,
      EigenPtr<MatrixX<T>> H) const;

  // Implementation of CalcBiasTerm().
  // It assumes:
  //  - The position kinematics cache object is already updated to be in sync
  //    with `context`.
  //  - The velocity kinematics cache object is already updated to be in sync
  //    with `context`.
  //  - Cv is not nullptr.
  //  - Cv has storage for a vector of size get_num_velocities().
  void DoCalcBiasTerm(
      const systems::Context<T>& context,
      const PositionKinematicsCache<T>& pc,
      const VelocityKinematicsCache<T>& vc,
      EigenPtr<VectorX<T>> Cv) const;

  // Implementation of CalcPotentialEnergy().
  // It is assumed that the position kinematics cache pc is in sync with
  // context.
  T DoCalcPotentialEnergy(const systems::Context<T>& context,
                          const PositionKinematicsCache<T>& pc) const;

  // Implementation of CalcConservativePower().
  // It is assumed that the position kinematics cache pc and the velocity
  // kinematics cache vc are in sync with context.
  T DoCalcConservativePower(const systems::Context<T>& context,
                            const PositionKinematicsCache<T>& pc,
                            const VelocityKinematicsCache<T>& vc) const;

  void CreateBodyNode(BodyNodeIndex body_node_index);

  // Helper method to create a clone of `frame` and add it to `this` tree.
  template <typename FromScalar>
  Frame<T>* CloneFrameAndAdd(const Frame<FromScalar>& frame) {
    FrameIndex frame_index = frame.get_index();

    auto frame_clone = frame.CloneToScalar(*this);
    frame_clone->set_parent_tree(this, frame_index);

    Frame<T>* raw_frame_clone_ptr = frame_clone.get();
    // The order in which frames are added into frames_ is important to keep the
    // topology invariant. Therefore we index new clones according to the
    // original frame_index.
    frames_[frame_index] = raw_frame_clone_ptr;
    // The order within owned_frames_ does not matter.
    owned_frames_.push_back(std::move(frame_clone));
    return raw_frame_clone_ptr;
  }

  // Helper method to create a clone of `body` and add it to `this` tree.
  // Because this method is only invoked in a controlled manner from within
  // CloneToScalar(), it is guaranteed that the cloned body in this variant's
  // `owned_bodies_` will occupy the same position as its corresponding Body
  // in the source variant `body`.
  template <typename FromScalar>
  Body<T>* CloneBodyAndAdd(const Body<FromScalar>& body) {
    const BodyIndex body_index = body.get_index();
    const FrameIndex body_frame_index = body.get_body_frame().get_index();

    auto body_clone = body.CloneToScalar(*this);
    body_clone->set_parent_tree(this, body_index);
    // MultibodyTree can access selected private methods in Body through its
    // BodyAttorney.
    Frame<T>* body_frame_clone =
        &internal::BodyAttorney<T>::get_mutable_body_frame(body_clone.get());
    body_frame_clone->set_parent_tree(this, body_frame_index);

    // The order in which frames are added into frames_ is important to keep the
    // topology invariant. Therefore we index new clones according to the
    // original body_frame_index.
    frames_[body_frame_index] = body_frame_clone;
    Body<T>* raw_body_clone_ptr = body_clone.get();
    // The order in which bodies are added into owned_bodies_ is important to
    // keep the topology invariant. Therefore this method is called from
    // MultibodyTree::CloneToScalar() within a loop by original body_index.
    DRAKE_DEMAND(static_cast<int>(owned_bodies_.size()) == body_index);
    owned_bodies_.push_back(std::move(body_clone));
    return raw_body_clone_ptr;
  }

  // Helper method to create a clone of `mobilizer` and add it to `this` tree.
  template <typename FromScalar>
  Mobilizer<T>* CloneMobilizerAndAdd(const Mobilizer<FromScalar>& mobilizer) {
    MobilizerIndex mobilizer_index = mobilizer.get_index();
    auto mobilizer_clone = mobilizer.CloneToScalar(*this);
    mobilizer_clone->set_parent_tree(this, mobilizer_index);
    Mobilizer<T>* raw_mobilizer_clone_ptr = mobilizer_clone.get();
    owned_mobilizers_.push_back(std::move(mobilizer_clone));
    return raw_mobilizer_clone_ptr;
  }

<<<<<<< HEAD
  // Helper method to create a clone of `joint` and add it to `this` tree.
  template <typename FromScalar>
  Joint<T>* CloneJointAndAdd(const Joint<FromScalar>& joint) {
    JointIndex joint_index = joint.get_index();
    auto joint_clone = joint.CloneToScalar(*this);
    joint_clone->set_parent_tree(this, joint_index);
    owned_joints_.push_back(std::move(joint_clone));
    return owned_joints_.back().get();
=======
  // Helper method to create a clone of `force_element` and add it to `this`
  // tree.
  template <typename FromScalar>
  void CloneForceElementAndAdd(
      const ForceElement<FromScalar>& force_element) {
    ForceElementIndex force_element_index = force_element.get_index();
    auto force_element_clone = force_element.CloneToScalar(*this);
    force_element_clone->set_parent_tree(this, force_element_index);
    owned_force_elements_.push_back(std::move(force_element_clone));
>>>>>>> 50a9d877
  }

  // Helper method to retrieve the corresponding Frame<T> variant to a Frame in
  // a MultibodyTree variant templated on Scalar.
  template <template <typename> class FrameType, typename Scalar>
  const FrameType<T>& get_frame_variant(const FrameType<Scalar>& frame) const {
    static_assert(std::is_base_of<Frame<T>, FrameType<T>>::value,
                  "FrameType<T> must be a sub-class of Frame<T>.");
    // TODO(amcastro-tri):
    //   DRAKE_DEMAND the parent tree of the variant is indeed a variant of this
    //   MultibodyTree. That will require the tree to have some sort of id.
    FrameIndex frame_index = frame.get_index();
    DRAKE_DEMAND(frame_index < get_num_frames());
    const FrameType<T>* frame_variant =
        dynamic_cast<const FrameType<T>*>(frames_[frame_index]);
    DRAKE_DEMAND(frame_variant != nullptr);
    return *frame_variant;
  }

  // Helper method to retrieve the corresponding Body<T> variant to a Body in a
  // MultibodyTree variant templated on Scalar.
  template <template <typename> class BodyType, typename Scalar>
  const BodyType<T>& get_body_variant(const BodyType<Scalar>& body) const {
    static_assert(std::is_base_of<Body<T>, BodyType<T>>::value,
                  "BodyType<T> must be a sub-class of Body<T>.");
    // TODO(amcastro-tri):
    //   DRAKE_DEMAND the parent tree of the variant is indeed a variant of this
    //   MultibodyTree. That will require the tree to have some sort of id.
    BodyIndex body_index = body.get_index();
    DRAKE_DEMAND(body_index < get_num_bodies());
    const BodyType<T>* body_variant =
        dynamic_cast<const BodyType<T>*>(
            owned_bodies_[body_index].get());
    DRAKE_DEMAND(body_variant != nullptr);
    return *body_variant;
  }

  // Helper method to retrieve the corresponding Mobilizer<T> variant to a Body
  // in a MultibodyTree variant templated on Scalar.
  template <template <typename> class MobilizerType, typename Scalar>
  const MobilizerType<T>& get_mobilizer_variant(
      const MobilizerType<Scalar>& mobilizer) const {
    static_assert(std::is_base_of<Mobilizer<T>, MobilizerType<T>>::value,
                  "MobilizerType<T> must be a sub-class of Mobilizer<T>.");
    // TODO(amcastro-tri):
    //   DRAKE_DEMAND the parent tree of the variant is indeed a variant of this
    //   MultibodyTree. That will require the tree to have some sort of id.
    MobilizerIndex mobilizer_index = mobilizer.get_index();
    DRAKE_DEMAND(mobilizer_index < get_num_mobilizers());
    const MobilizerType<T>* mobilizer_variant =
        dynamic_cast<const MobilizerType<T>*>(
            owned_mobilizers_[mobilizer_index].get());
    DRAKE_DEMAND(mobilizer_variant != nullptr);
    return *mobilizer_variant;
  }

  // Helper method to retrieve the corresponding Joint<T> variant to a Joint
  // in a MultibodyTree variant templated on Scalar.
  template <template <typename> class JointType, typename Scalar>
  const JointType<T>& get_joint_variant(const JointType<Scalar>& joint) const {
    static_assert(std::is_base_of<Joint<T>, JointType<T>>::value,
                  "JointType<T> must be a sub-class of Joint<T>.");
    // TODO(amcastro-tri):
    //   DRAKE_DEMAND the parent tree of the variant is indeed a variant of this
    //   MultibodyTree. That will require the tree to have some sort of id.
    JointIndex joint_index = joint.get_index();
    DRAKE_DEMAND(joint_index < get_num_joints());
    const JointType<T>* joint_variant =
        dynamic_cast<const JointType<T>*>(
            owned_joints_[joint_index].get());
    DRAKE_DEMAND(joint_variant != nullptr);
    return *joint_variant;
  }

  // TODO(amcastro-tri): In future PR's adding MBT computational methods, write
  // a method that verifies the state of the topology with a signature similar
  // to RoadGeometry::CheckInvariants().

  const RigidBody<T>* world_body_{nullptr};
  std::vector<std::unique_ptr<Body<T>>> owned_bodies_;
  std::vector<std::unique_ptr<Frame<T>>> owned_frames_;
  std::vector<std::unique_ptr<Mobilizer<T>>> owned_mobilizers_;
  std::vector<std::unique_ptr<ForceElement<T>>> owned_force_elements_;
  std::vector<std::unique_ptr<internal::BodyNode<T>>> body_nodes_;

  std::vector<std::unique_ptr<Joint<T>>> owned_joints_;

  // List of all frames in the system ordered by their FrameIndex.
  // This vector contains a pointer to all frames in owned_frames_ as well as a
  // pointer to each BodyFrame, which are owned by their corresponding Body.
  std::vector<const Frame<T>*> frames_;

  // Body node indexes ordered by level (a.k.a depth). Therefore for the
  // i-th level body_node_levels_[i] contains the list of all body node indexes
  // in that level.
  std::vector<std::vector<BodyNodeIndex>> body_node_levels_;

  MultibodyTreeTopology topology_;
};

}  // namespace multibody
}  // namespace drake<|MERGE_RESOLUTION|>--- conflicted
+++ resolved
@@ -374,7 +374,6 @@
   }
 
   /// Creates and adds to `this` %MultibodyTree (which retains ownership) a new
-<<<<<<< HEAD
   /// Joint member with the specific type `JointType`. The arguments to this
   /// method `args` are forwarded to `JointType`'s constructor.
   ///
@@ -409,7 +408,8 @@
                   "JointType<T> must be a sub-class of Joint<T>.");
     return AddJoint(
         std::make_unique<JointType<T>>(std::forward<Args>(args)...));
-=======
+  }
+
   /// `ForceElement` member with the specific type `ForceElementType`. The
   /// arguments to this method `args` are forwarded to `ForceElementType`'s
   /// constructor.
@@ -448,7 +448,6 @@
                   "ForceElement<T>.");
     return AddForceElement(
         std::make_unique<ForceElementType<T>>(std::forward<Args>(args)...));
->>>>>>> 50a9d877
   }
   /// @}
   // Closes Doxygen section.
@@ -1148,17 +1147,16 @@
       tree_clone->CloneMobilizerAndAdd(*mobilizer);
     }
 
-<<<<<<< HEAD
+    for (const auto& force_element : owned_force_elements_) {
+      tree_clone->CloneForceElementAndAdd(*force_element);
+    }
+
     // Since Joint<T> objects are implemented from basic element objects like
     // Body, Mobilizer, ForceElement and Constraint, they are cloned last so
     // that the clones of their dependencies are guaranteed to be available.
     // DO NOT change this order!!!
     for (const auto& joint : owned_joints_) {
       tree_clone->CloneJointAndAdd(*joint);
-=======
-    for (const auto& force_element : owned_force_elements_) {
-      tree_clone->CloneForceElementAndAdd(*force_element);
->>>>>>> 50a9d877
     }
 
     // We can safely make a deep copy here since the original multibody tree is
@@ -1318,7 +1316,6 @@
     return raw_mobilizer_clone_ptr;
   }
 
-<<<<<<< HEAD
   // Helper method to create a clone of `joint` and add it to `this` tree.
   template <typename FromScalar>
   Joint<T>* CloneJointAndAdd(const Joint<FromScalar>& joint) {
@@ -1327,7 +1324,8 @@
     joint_clone->set_parent_tree(this, joint_index);
     owned_joints_.push_back(std::move(joint_clone));
     return owned_joints_.back().get();
-=======
+  }
+
   // Helper method to create a clone of `force_element` and add it to `this`
   // tree.
   template <typename FromScalar>
@@ -1337,7 +1335,6 @@
     auto force_element_clone = force_element.CloneToScalar(*this);
     force_element_clone->set_parent_tree(this, force_element_index);
     owned_force_elements_.push_back(std::move(force_element_clone));
->>>>>>> 50a9d877
   }
 
   // Helper method to retrieve the corresponding Frame<T> variant to a Frame in
