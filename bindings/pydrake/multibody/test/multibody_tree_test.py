# -*- coding: utf-8 -*-

from pydrake.multibody.multibody_tree import (
    Body,
    BodyFrame,
    BodyIndex,
    ForceElement,
    ForceElementIndex,
    Frame,
    FrameIndex,
    JacobianWrtVariable,
    Joint,
    JointActuator,
    JointActuatorIndex,
    JointIndex,
    ModelInstanceIndex,
    MultibodyForces,
    MultibodyTree,
    RevoluteJoint,
    UniformGravityFieldElement,
    WeldJoint,
    world_index,
)
from pydrake.multibody.multibody_tree.math import (
    SpatialVelocity,
)
from pydrake.multibody.multibody_tree.multibody_plant import (
    ContactResults,
    MultibodyPlant,
    PointPairContactInfo,
)
from pydrake.multibody.multibody_tree.parsing import (
    AddModelFromSdfFile,
    Parser as DeprecatedParser,
)
from pydrake.multibody.parsing import (
    Parser,
)
from pydrake.multibody.benchmarks.acrobot import (
    AcrobotParameters,
    MakeAcrobotPlant,
)

from pydrake.geometry import (
    GeometryId,
    PenetrationAsPointPair,
    SignedDistancePair,
    SceneGraph,
)
from pydrake.systems.framework import DiagramBuilder


import copy
import math
import unittest
import warnings

from six import text_type as unicode
import numpy as np

from pydrake.common import FindResourceOrThrow
from pydrake.common.deprecation import (
    DrakeDeprecationWarning,
)
from pydrake.util.eigen_geometry import Isometry3
from pydrake.systems.framework import InputPort, OutputPort
from pydrake.math import RigidTransform, RollPitchYaw


def get_index_class(cls):
    # Maps a class to its corresponding index class, accommdating inheritance.
    class_to_index_class_map = {
        Body: BodyIndex,
        ForceElement: ForceElementIndex,
        Frame: FrameIndex,
        Joint: JointIndex,
        JointActuator: JointActuatorIndex,
    }
    for key_cls, index_cls in class_to_index_class_map.items():
        if issubclass(cls, key_cls):
            return index_cls
    raise RuntimeError("Unknown class: {}".format(cls))


def add_plant_and_scene_graph(builder):
    # TODO(eric.cousineau): Hoist to C++.
    plant = builder.AddSystem(MultibodyPlant())
    scene_graph = builder.AddSystem(SceneGraph())
    plant.RegisterAsSourceForSceneGraph(scene_graph)
    builder.Connect(
        scene_graph.get_query_output_port(),
        plant.get_geometry_query_input_port())
    builder.Connect(
        plant.get_geometry_poses_output_port(),
        scene_graph.get_source_pose_port(plant.get_source_id()))
    return plant, scene_graph


class TestMultibodyTreeMath(unittest.TestCase):
    def test_spatial_velocity(self):
        velocity = SpatialVelocity()
        # - Accessors.
        self.assertTrue(isinstance(velocity.rotational(), np.ndarray))
        self.assertTrue(isinstance(velocity.translational(), np.ndarray))
        self.assertEqual(velocity.rotational().shape, (3,))
        self.assertEqual(velocity.translational().shape, (3,))
        # - Fully-parameterized constructor.
        w = [0.1, 0.3, 0.5]
        v = [0., 1., 2.]
        velocity1 = SpatialVelocity(w=w, v=v)
        self.assertTrue(np.allclose(velocity1.rotational(), w))
        self.assertTrue(np.allclose(velocity1.translational(), v))


class TestMultibodyTree(unittest.TestCase):
    def test_type_safe_indices(self):
        self.assertEqual(world_index(), BodyIndex(0))

    def assert_sane(self, x, nonzero=True):
        self.assertTrue(np.all(np.isfinite(x)))
        if nonzero:
            self.assertTrue(not np.all(x == 0), str(x))

    def test_multibody_plant_api_via_parsing(self):
        # TODO(eric.cousineau): Decouple this when construction can be done
        # without parsing.
        # This a subset of `multibody_plant_sdf_parser_test.cc`.
        file_name = FindResourceOrThrow(
            "drake/multibody/benchmarks/acrobot/acrobot.sdf")
        plant = MultibodyPlant(time_step=0.01)
        model_instance = Parser(plant).AddModelFromFile(file_name)
        self.assertIsInstance(model_instance, ModelInstanceIndex)
        plant.Finalize()
        benchmark = MakeAcrobotPlant(AcrobotParameters(), True)
        self.assertEqual(plant.num_bodies(), benchmark.num_bodies())
        self.assertEqual(plant.num_joints(), benchmark.num_joints())
        self.assertEqual(plant.num_actuators(), benchmark.num_actuators())
        self.assertEqual(
            plant.num_model_instances(), benchmark.num_model_instances() + 1)
        self.assertEqual(plant.num_positions(), benchmark.num_positions())
        self.assertEqual(
            plant.num_positions(model_instance=model_instance),
            benchmark.num_positions())
        self.assertEqual(
            plant.num_velocities(), benchmark.num_velocities())
        self.assertEqual(
            plant.num_multibody_states(), benchmark.num_multibody_states())
        self.assertEqual(
            plant.num_actuated_dofs(), benchmark.num_actuated_dofs())
        self.assertTrue(plant.is_finalized())
        self.assertTrue(plant.HasBodyNamed(name="Link1"))
        self.assertTrue(plant.HasBodyNamed(
            name="Link1", model_instance=model_instance))
        self.assertTrue(plant.HasJointNamed(name="ShoulderJoint"))
        self.assertTrue(plant.HasJointNamed(
            name="ShoulderJoint", model_instance=model_instance))
        shoulder = plant.GetJointByName(name="ShoulderJoint")
        self._test_joint_api(shoulder)
        np.testing.assert_array_equal(shoulder.lower_limits(), [-np.inf])
        np.testing.assert_array_equal(shoulder.upper_limits(), [np.inf])
        self.assertIs(shoulder, plant.GetJointByName(
            name="ShoulderJoint", model_instance=model_instance))
        self._test_joint_actuator_api(
            plant.GetJointActuatorByName(name="ElbowJoint"))
        self._test_body_api(plant.GetBodyByName(name="Link1"))
        self.assertIs(
            plant.GetBodyByName(name="Link1"),
            plant.GetBodyByName(name="Link1", model_instance=model_instance))
        self._test_frame_api(plant.GetFrameByName(name="Link1"))
        self.assertIs(
            plant.GetFrameByName(name="Link1"),
            plant.GetFrameByName(name="Link1", model_instance=model_instance))
        self.assertEqual(
            model_instance, plant.GetModelInstanceByName(name="acrobot"))
        self.assertIsInstance(
            plant.get_actuation_input_port(), InputPort)
        self.assertIsInstance(
            plant.get_continuous_state_output_port(), OutputPort)
        self.assertIsInstance(
            plant.get_contact_results_output_port(), OutputPort)
        tree = plant.tree()
        self.check_old_spelling_exists(tree.num_frames)
        self.assertIsInstance(plant.num_frames(), int)
        self.check_old_spelling_exists(tree.get_body)
        self.assertIsInstance(plant.get_body(body_index=BodyIndex(0)), Body)
        self.check_old_spelling_exists(tree.get_joint)
        self.assertIs(shoulder, plant.get_joint(joint_index=JointIndex(0)))
        self.check_old_spelling_exists(tree.get_joint_actuator)
        self.assertIsInstance(plant.get_joint_actuator(
            actuator_index=JointActuatorIndex(0)), JointActuator)
        self.check_old_spelling_exists(tree.get_frame)
        self.assertIsInstance(
            plant.get_frame(frame_index=FrameIndex(0)), Frame)
        self.check_old_spelling_exists(tree.GetModelInstanceName)
        self.assertEqual("acrobot", plant.GetModelInstanceName(
            model_instance=model_instance))

    def _test_multibody_tree_element_mixin(self, element):
        self.assertIsInstance(element.get_parent_tree(), MultibodyTree)
        cls = type(element)
        self.assertIsInstance(element.index(), get_index_class(cls))
        self.assertIsInstance(element.model_instance(), ModelInstanceIndex)

    def _test_frame_api(self, frame):
        self.assertIsInstance(frame, Frame)
        self._test_multibody_tree_element_mixin(frame)
        self.assertIsInstance(frame.name(), unicode)

    def _test_body_api(self, body):
        self.assertIsInstance(body, Body)
        self._test_multibody_tree_element_mixin(body)
        self.assertIsInstance(body.name(), unicode)

    def _test_joint_api(self, joint):
        self.assertIsInstance(joint, Joint)
        self._test_multibody_tree_element_mixin(joint)
        self.assertIsInstance(joint.name(), unicode)
        self.assertIsInstance(joint.parent_body(), Body)
        self.assertIsInstance(joint.child_body(), Body)
        self.assertIsInstance(joint.frame_on_parent(), Frame)
        self.assertIsInstance(joint.frame_on_child(), Frame)
        self.assertIsInstance(joint.num_positions(), int)
        self.assertIsInstance(joint.num_velocities(), int)
        self.assertIsInstance(joint.position_start(), int)
        self.assertIsInstance(joint.velocity_start(), int)

    def _test_joint_actuator_api(self, joint_actuator):
        self.assertIsInstance(joint_actuator, JointActuator)
        self._test_multibody_tree_element_mixin(joint_actuator)
        self.assertIsInstance(joint_actuator.name(), unicode)
        self.assertIsInstance(joint_actuator.joint(), Joint)

    def test_deprecated_parsing(self):
        sdf_file = FindResourceOrThrow(
            "drake/multibody/benchmarks/acrobot/acrobot.sdf")

        plant = MultibodyPlant(time_step=0.01)
        with warnings.catch_warnings(record=True) as w:
            warnings.simplefilter("default", DrakeDeprecationWarning)
            result = AddModelFromSdfFile(plant=plant, file_name=sdf_file)
            self.assertIsInstance(result, ModelInstanceIndex)
            self.assertEqual(len(w), 1)

        plant = MultibodyPlant(time_step=0.01)
        with warnings.catch_warnings(record=True) as w:
            warnings.simplefilter("default", DrakeDeprecationWarning)
            result = DeprecatedParser(plant).AddModelFromFile(sdf_file)
            self.assertIsInstance(result, ModelInstanceIndex)
            self.assertEqual(len(w), 1)

        plant = MultibodyPlant(time_step=0.01)
        with warnings.catch_warnings(record=True) as w:
            warnings.simplefilter("default", DrakeDeprecationWarning)
            result = DeprecatedParser(plant).AddAllModelsFromFile(sdf_file)
            self.assertIsInstance(result, list)
            self.assertEqual(len(w), 1)

    def check_old_spelling_exists(self, value):
        # Just to make it obvious when this is being tested.
        self.assertIsNot(value, None)

    def test_multibody_tree_kinematics(self):
        file_name = FindResourceOrThrow(
            "drake/examples/double_pendulum/models/double_pendulum.sdf")
        plant = MultibodyPlant()
        Parser(plant).AddModelFromFile(file_name)
        plant.Finalize()
        context = plant.CreateDefaultContext()
        tree = plant.tree()
        world_frame = plant.world_frame()
        base = plant.GetBodyByName("base")
        base_frame = plant.GetFrameByName("base")
        self.check_old_spelling_exists(tree.CalcRelativeTransform)
        X_WL = plant.CalcRelativeTransform(
            context, frame_A=world_frame, frame_B=base_frame)
        self.assertIsInstance(X_WL, Isometry3)

        self.check_old_spelling_exists(tree.CalcPointsPositions)
        p_AQi = plant.CalcPointsPositions(
            context=context, frame_B=base_frame,
            p_BQi=np.array([[0, 1, 2], [10, 11, 12]]).T,
            frame_A=world_frame).T
        self.assertTupleEqual(p_AQi.shape, (2, 3))

        self.check_old_spelling_exists(
            tree.CalcFrameGeometricJacobianExpressedInWorld)
        Jv_WL = plant.CalcFrameGeometricJacobianExpressedInWorld(
            context=context, frame_B=base_frame,
            p_BoFo_B=[0, 0, 0])
        self.assertTupleEqual(Jv_WL.shape, (6, plant.num_velocities()))

<<<<<<< HEAD
        # Test the "points" Jacobian.
        Jp_W = tree.CalcPointsGeometricJacobianExpressedInWorld(
            context=context, frame_F=base_frame, p_WQ_list=[0, 0, 0])
        self.assertTupleEqual(Jp_W.shape, (3, plant.num_velocities()))
=======
        nq = plant.num_positions()
        nv = plant.num_velocities()
        wrt_list = [
            (JacobianWrtVariable.kQDot, nq),
            (JacobianWrtVariable.kV, nv),
        ]
        for wrt, nw in wrt_list:
            Jw_ABp_E = plant.CalcJacobianSpatialVelocity(
                context=context, with_respect_to=wrt, frame_B=base_frame,
                p_BP=np.zeros(3), frame_A=world_frame,
                frame_E=world_frame)
            self.assert_sane(Jw_ABp_E)
            self.assertEqual(Jw_ABp_E.shape, (6, nw))
>>>>>>> d8b1c179

        # Compute body pose.
        self.check_old_spelling_exists(tree.EvalBodyPoseInWorld)
        X_WBase = plant.EvalBodyPoseInWorld(context, base)
        self.assertIsInstance(X_WBase, Isometry3)

        # All body poses.
        X_WB_list = tree.CalcAllBodyPosesInWorld(context)
        self.assertEqual(len(X_WB_list), 4)
        for X_WB in X_WB_list:
            self.assertIsInstance(X_WB, Isometry3)

        # Compute body velocities.
        v_WB_list = tree.CalcAllBodySpatialVelocitiesInWorld(context)
        self.assertEqual(len(v_WB_list), 4)
        for v_WB in v_WB_list:
            self.assertIsInstance(v_WB, SpatialVelocity)
        # - Sanity check.
        v_WBase_flat = np.hstack((
            v_WB_list[0].rotational(), v_WB_list[0].translational()))
        self.assertTrue(np.allclose(v_WBase_flat, np.zeros(6)))

        # Set pose for the base.
        X_WB_desired = Isometry3.Identity()
        X_WB = plant.CalcRelativeTransform(context, world_frame, base_frame)
        self.check_old_spelling_exists(tree.SetFreeBodyPoseOrThrow)
        plant.SetFreeBodyPose(
            context=context, body=base, X_WB=X_WB_desired)
        self.assertTrue(np.allclose(X_WB.matrix(), X_WB_desired.matrix()))

        # Set a spatial velocity for the base.
        v_WB = SpatialVelocity(w=[1, 2, 3], v=[4, 5, 6])
        self.check_old_spelling_exists(tree.SetFreeBodySpatialVelocityOrThrow)
        plant.SetFreeBodySpatialVelocity(
            context=context, body=base, V_WB=v_WB)
        self.check_old_spelling_exists(tree.EvalBodySpatialVelocityInWorld)
        v_base = plant.EvalBodySpatialVelocityInWorld(context, base)
        self.assertTrue(np.allclose(v_base.rotational(), v_WB.rotational()))
        self.assertTrue(np.allclose(v_base.translational(),
                                    v_WB.translational()))

    def test_multibody_state_access(self):
        file_name = FindResourceOrThrow(
            "drake/multibody/benchmarks/acrobot/acrobot.sdf")
        plant = MultibodyPlant()
        Parser(plant).AddModelFromFile(file_name)
        plant.Finalize()
        context = plant.CreateDefaultContext()
        tree = plant.tree()

        self.assertEqual(plant.num_positions(), 2)
        self.assertEqual(plant.num_velocities(), 2)

        q0 = np.array([3.14, 2.])
        v0 = np.array([-0.5, 1.])
        x0 = np.concatenate([q0, v0])

        # The default state is all values set to zero.
        x = tree.GetPositionsAndVelocities(context)
        self.assertTrue(np.allclose(x, np.zeros(4)))

        # Write into a mutable reference to the state vector.
        x_ref = tree.GetMutablePositionsAndVelocities(context)
        x_ref[:] = x0

        # Verify that positions and velocities were set correctly.
        self.assertTrue(np.allclose(plant.GetPositions(context), q0))
        self.assertTrue(np.allclose(plant.GetVelocities(context), v0))

        # Verify we did modify the state stored in context.
        x = tree.GetPositionsAndVelocities(context)
        self.assertTrue(np.allclose(x, x0))

        # Now set positions and velocities independently and check them.
        zeros_2 = np.zeros([2, 1])
        x_ref.fill(0)
        plant.SetPositions(context, q0)
        self.assertTrue(np.allclose(plant.GetPositions(context), q0))
        self.assertTrue(np.allclose(plant.GetVelocities(context), zeros_2))
        x_ref.fill(0)
        plant.SetVelocities(context, v0)
        self.assertTrue(np.allclose(plant.GetPositions(context), zeros_2))
        self.assertTrue(np.allclose(plant.GetVelocities(context), v0))

        # Now test SetPositionsAndVelocities().
        x_ref.fill(0)
        plant.SetPositionsAndVelocities(context, x0)
        self.assertTrue(np.allclose(
            tree.GetPositionsAndVelocities(context), x0))

<<<<<<< HEAD
    def test_model_instance_port_access(self):
        # Create a MultibodyPlant with a kuka arm and a schunk gripper.
        # the arm is welded to the world, the gripper is welded to the
        # arm's end effector.
        wsg50_sdf_path = FindResourceOrThrow(
            "drake/manipulation/models/" +
            "wsg_50_description/sdf/schunk_wsg_50.sdf")
        iiwa_sdf_path = FindResourceOrThrow(
            "drake/manipulation/models/" +
            "iiwa_description/sdf/iiwa14_no_collision.sdf")

        plant = MultibodyPlant()
        parser = Parser(plant)
        iiwa_model = parser.AddModelFromFile(
            file_name=iiwa_sdf_path, model_name='robot')
        gripper_model = parser.AddModelFromFile(
            file_name=wsg50_sdf_path, model_name='gripper')
        plant.Finalize()

        # Test that we can get an actuation input port and a continuous state
        # output port.
        self.assertIsInstance(
            plant.get_actuation_input_port(iiwa_model), InputPort)
        self.assertIsInstance(
            plant.get_continuous_state_output_port(gripper_model), OutputPort)
=======
        # Test existence of context resetting methods.
        plant.SetDefaultContext(context)
        plant.SetDefaultState(context, state=context.get_mutable_state())
>>>>>>> d8b1c179

    def test_model_instance_state_access(self):
        # Create a MultibodyPlant with a kuka arm and a schunk gripper.
        # the arm is welded to the world, the gripper is welded to the
        # arm's end effector.
        wsg50_sdf_path = FindResourceOrThrow(
            "drake/manipulation/models/" +
            "wsg_50_description/sdf/schunk_wsg_50.sdf")
        iiwa_sdf_path = FindResourceOrThrow(
            "drake/manipulation/models/" +
            "iiwa_description/sdf/iiwa14_no_collision.sdf")

        plant = MultibodyPlant()
        parser = Parser(plant)

        iiwa_model = parser.AddModelFromFile(
            file_name=iiwa_sdf_path, model_name='robot')
        gripper_model = parser.AddModelFromFile(
            file_name=wsg50_sdf_path, model_name='gripper')

        # Weld the base of arm and gripper to reduce the number of states.
        X_EeGripper = Isometry3.Identity()
        X_EeGripper.set_translation([0, 0, 0.081])
        X_EeGripper.set_rotation(
            RollPitchYaw(np.pi / 2, 0, np.pi / 2).ToRotationMatrix().matrix())
        plant.WeldFrames(A=plant.world_frame(),
                         B=plant.GetFrameByName("iiwa_link_0", iiwa_model))
        plant.WeldFrames(
            A=plant.GetFrameByName("iiwa_link_7", iiwa_model),
            B=plant.GetFrameByName("body", gripper_model),
            X_AB=X_EeGripper)
        plant.Finalize()

        # Create a context of the MBP and set the state of the context
        # to desired values.
        context = plant.CreateDefaultContext()
        tree = plant.tree()

        nq = plant.num_positions()
        nv = plant.num_velocities()

        nq_iiwa = 7
        nv_iiwa = 7
        nq_gripper = 2
        nv_gripper = 2
        q_iiwa_desired = np.zeros(nq_iiwa)
        v_iiwa_desired = np.zeros(nv_iiwa)
        q_gripper_desired = np.zeros(nq_gripper)
        v_gripper_desired = np.zeros(nv_gripper)

        q_iiwa_desired[2] = np.pi/3
        q_gripper_desired[0] = 0.1
        v_iiwa_desired[1] = 5.0
        q_gripper_desired[0] = -0.3

        x_iiwa_desired = np.zeros(nq_iiwa + nv_iiwa)
        x_iiwa_desired[0:nq_iiwa] = q_iiwa_desired
        x_iiwa_desired[nq_iiwa:nq_iiwa+nv_iiwa] = v_iiwa_desired

        x_gripper_desired = np.zeros(nq_gripper + nv_gripper)
        x_gripper_desired[0:nq_gripper] = q_gripper_desired
        x_gripper_desired[nq_gripper:nq_gripper+nv_gripper] = v_gripper_desired

        x_plant_desired = np.zeros(nq + nv)
        x_plant_desired[0:7] = q_iiwa_desired
        x_plant_desired[7:9] = q_gripper_desired
        x_plant_desired[nq:nq+7] = v_iiwa_desired
        x_plant_desired[nq+7:nq+nv] = v_gripper_desired

        # Check SetPositionsAndVelocities() for each model instance.
        # Do the iiwa model first.
        plant.SetPositionsAndVelocities(context, np.zeros(nq + nv))
        self.assertTrue(np.allclose(plant.GetPositionsAndVelocities(context),
                                    np.zeros(nq + nv)))
        plant.SetPositionsAndVelocities(context, iiwa_model, x_iiwa_desired)
        self.assertTrue(np.allclose(
            plant.GetPositionsAndVelocities(context, iiwa_model),
            x_iiwa_desired))
        self.assertTrue(np.allclose(plant.GetPositionsAndVelocities(
            context, gripper_model), np.zeros(nq_gripper + nv_gripper)))
        # Do the gripper model.
        plant.SetPositionsAndVelocities(context, np.zeros(nq + nv))
        self.assertTrue(np.allclose(plant.GetPositionsAndVelocities(context),
                                    np.zeros(nq + nv)))
        plant.SetPositionsAndVelocities(
            context, gripper_model, x_gripper_desired)
        self.assertTrue(np.allclose(
            plant.GetPositionsAndVelocities(context, gripper_model),
            x_gripper_desired))
        self.assertTrue(np.allclose(plant.GetPositionsAndVelocities(
            context, iiwa_model), np.zeros(nq_iiwa + nv_iiwa)))

        # Check SetPositions() for each model instance.
        # Do the iiwa model first.
        plant.SetPositionsAndVelocities(context, np.zeros(nq + nv))
        self.assertTrue(np.allclose(plant.GetPositionsAndVelocities(context),
                                    np.zeros(nq + nv)))
        plant.SetPositions(context, iiwa_model, q_iiwa_desired)
        self.assertTrue(np.allclose(
            plant.GetPositions(context, iiwa_model), q_iiwa_desired))
        self.assertTrue(np.allclose(plant.GetVelocities(
            context, iiwa_model), np.zeros(nv_iiwa)))
        self.assertTrue(np.allclose(plant.GetPositionsAndVelocities(
            context, gripper_model), np.zeros(nq_gripper + nv_gripper)))
        # Do the gripper model.
        plant.SetPositionsAndVelocities(context, np.zeros(nq + nv))
        self.assertTrue(np.allclose(plant.GetPositionsAndVelocities(context),
                                    np.zeros(nq + nv)))
        plant.SetPositions(context, gripper_model, q_gripper_desired)
        self.assertTrue(np.allclose(
            plant.GetPositions(context, gripper_model),
            q_gripper_desired))
        self.assertTrue(np.allclose(plant.GetVelocities(
            context, gripper_model), np.zeros(nq_gripper)))
        self.assertTrue(np.allclose(plant.GetPositionsAndVelocities(
            context, iiwa_model), np.zeros(nq_iiwa + nv_iiwa)))

        # Check SetVelocities() for each model instance.
        # Do the iiwa model first.
        plant.SetPositionsAndVelocities(context, np.zeros(nq + nv))
        self.assertTrue(np.allclose(plant.GetPositionsAndVelocities(context),
                                    np.zeros(nq + nv)))
        plant.SetVelocities(context, iiwa_model, v_iiwa_desired)
        self.assertTrue(np.allclose(
            plant.GetVelocities(context, iiwa_model), v_iiwa_desired))
        self.assertTrue(np.allclose(plant.GetPositions(
            context, iiwa_model), np.zeros(nq_iiwa)))
        self.assertTrue(np.allclose(plant.GetPositionsAndVelocities(
            context, gripper_model), np.zeros(nq_gripper + nv_gripper)))
        # Do the gripper model.
        plant.SetPositionsAndVelocities(context, np.zeros(nq + nv))
        self.assertTrue(np.allclose(plant.GetPositionsAndVelocities(context),
                                    np.zeros(nq + nv)))
        plant.SetVelocities(context, gripper_model, v_gripper_desired)
        self.assertTrue(np.allclose(
            plant.GetVelocities(context, gripper_model),
            v_gripper_desired))
        self.assertTrue(np.allclose(plant.GetPositions(
            context, gripper_model), np.zeros(nv_gripper)))
        self.assertTrue(np.allclose(plant.GetPositionsAndVelocities(
            context, iiwa_model), np.zeros(nq_iiwa + nv_iiwa)))

    def test_model_instance_state_access_by_array(self):
        # Create a MultibodyPlant with a kuka arm and a schunk gripper.
        # the arm is welded to the world, the gripper is welded to the
        # arm's end effector.
        wsg50_sdf_path = FindResourceOrThrow(
            "drake/manipulation/models/" +
            "wsg_50_description/sdf/schunk_wsg_50.sdf")
        iiwa_sdf_path = FindResourceOrThrow(
            "drake/manipulation/models/" +
            "iiwa_description/sdf/iiwa14_no_collision.sdf")

        plant = MultibodyPlant()
        parser = Parser(plant)

        iiwa_model = parser.AddModelFromFile(
            file_name=iiwa_sdf_path, model_name='robot')
        gripper_model = parser.AddModelFromFile(
            file_name=wsg50_sdf_path, model_name='gripper')

        # Weld the base of arm and gripper to reduce the number of states.
        X_EeGripper = Isometry3.Identity()
        X_EeGripper.set_translation([0, 0, 0.081])
        X_EeGripper.set_rotation(
            RollPitchYaw(np.pi / 2, 0, np.pi / 2).ToRotationMatrix().matrix())
        plant.WeldFrames(A=plant.world_frame(),
                         B=plant.GetFrameByName("iiwa_link_0", iiwa_model))
        plant.WeldFrames(
            A=plant.GetFrameByName("iiwa_link_7", iiwa_model),
            B=plant.GetFrameByName("body", gripper_model),
            X_AB=X_EeGripper)
        plant.Finalize()

        # Create a context of the MBP and set the state of the context
        # to desired values.
        context = plant.CreateDefaultContext()
        tree = plant.tree()

        nq = plant.num_positions()
        nq_iiwa = plant.num_positions(iiwa_model)
        nv = plant.num_velocities()
        nv_iiwa = plant.num_velocities(iiwa_model)

        nq_iiwa = 7
        nv_iiwa = 7
        nq_gripper = 2
        nv_gripper = 2
        q_iiwa_desired = np.zeros(nq_iiwa)
        v_iiwa_desired = np.zeros(nv_iiwa)
        q_gripper_desired = np.zeros(nq_gripper)
        v_gripper_desired = np.zeros(nv_gripper)

        q_iiwa_desired[2] = np.pi/3
        q_gripper_desired[0] = 0.1
        v_iiwa_desired[1] = 5.0
        q_gripper_desired[0] = -0.3

        x_iiwa_desired = np.zeros(nq_iiwa + nv_iiwa)
        x_iiwa_desired[0:nq_iiwa] = q_iiwa_desired
        x_iiwa_desired[nq_iiwa:nq_iiwa+nv_iiwa] = v_iiwa_desired

        x_gripper_desired = np.zeros(nq_gripper + nv_gripper)
        x_gripper_desired[0:nq_gripper] = q_gripper_desired
        x_gripper_desired[nq_gripper:nq_gripper+nv_gripper] = v_gripper_desired

        x_plant_desired = np.zeros(nq + nv)
        x_plant_desired[0:7] = q_iiwa_desired
        x_plant_desired[7:9] = q_gripper_desired
        x_plant_desired[nq:nq+7] = v_iiwa_desired
        x_plant_desired[nq+7:nq+nv] = v_gripper_desired

<<<<<<< HEAD
        # Check SetPositionsAndVelocities() for each model instance.
        # Do the iiwa model first.
        plant.SetPositionsAndVelocities(context, np.zeros(nq + nv))
        self.assertTrue(np.allclose(plant.GetPositionsAndVelocities(context),
                                    np.zeros(nq + nv)))
        plant.SetVelocities(context, iiwa_model, v_iiwa_desired)
        self.assertTrue(np.allclose(
            plant.GetVelocities(context, iiwa_model), v_iiwa_desired))
        self.assertTrue(np.allclose(plant.GetPositions(
            context, iiwa_model), np.zeros(nq_iiwa)))
        self.assertTrue(np.allclose(plant.GetPositionsAndVelocities(
            context, gripper_model), np.zeros(nq_gripper + nv_gripper)))
        # Do the gripper model.
        plant.SetPositionsAndVelocities(context, np.zeros(nq + nv))
        self.assertTrue(np.allclose(plant.GetPositionsAndVelocities(context),
                                    np.zeros(nq + nv)))
        plant.SetPositionsAndVelocities(
            context, gripper_model, x_gripper_desired)
        self.assertTrue(np.allclose(
            plant.GetPositionsAndVelocities(context, gripper_model),
            x_gripper_desired))
        self.assertTrue(np.allclose(plant.GetPositionsAndVelocities(
            context, iiwa_model), np.zeros(nq_iiwa + nv_iiwa)))
=======
        x_plant = plant.GetMutablePositionsAndVelocities(context)
        x_plant[:] = x_plant_desired
        q_plant = plant.GetPositions(context)
        v_plant = plant.GetVelocities(context)
>>>>>>> d8b1c179

        # Check SetPositions() for each model instance.
        # Do the iiwa model first.
        plant.SetPositionsAndVelocities(context, np.zeros(nq + nv))
        self.assertTrue(np.allclose(plant.GetPositionsAndVelocities(context),
                                    np.zeros(nq + nv)))
        plant.SetPositions(context, iiwa_model, q_iiwa_desired)
        self.assertTrue(np.allclose(
            plant.GetPositions(context, iiwa_model), q_iiwa_desired))
        self.assertTrue(np.allclose(plant.GetVelocities(
            context, iiwa_model), np.zeros(nv_iiwa)))
        self.assertTrue(np.allclose(plant.GetPositionsAndVelocities(
            context, gripper_model), np.zeros(nq_gripper + nv_gripper)))
        # Do the gripper model.
        plant.SetPositionsAndVelocities(context, np.zeros(nq + nv))
        self.assertTrue(np.allclose(plant.GetPositionsAndVelocities(context),
                                    np.zeros(nq + nv)))
        plant.SetPositions(context, gripper_model, q_gripper_desired)
        self.assertTrue(np.allclose(
            plant.GetPositions(context, gripper_model),
            q_gripper_desired))
        self.assertTrue(np.allclose(plant.GetVelocities(
            context, gripper_model), np.zeros(nq_gripper)))
        self.assertTrue(np.allclose(plant.GetPositionsAndVelocities(
            context, iiwa_model), np.zeros(nq_iiwa + nv_iiwa)))

<<<<<<< HEAD
        # Check SetVelocities() for each model instance.
        # Do the iiwa model first.
        plant.SetPositionsAndVelocities(context, np.zeros(nq + nv))
        self.assertTrue(np.allclose(plant.GetPositionsAndVelocities(context),
                                    np.zeros(nq + nv)))
        plant.SetVelocities(context, iiwa_model, v_iiwa_desired)
        self.assertTrue(np.allclose(
            plant.GetVelocities(context, iiwa_model), v_iiwa_desired))
        self.assertTrue(np.allclose(plant.GetPositions(
            context, iiwa_model), np.zeros(nq_iiwa)))
        self.assertTrue(np.allclose(plant.GetPositionsAndVelocities(
            context, gripper_model), np.zeros(nq_gripper + nv_gripper)))
        # Do the gripper model.
        plant.SetPositionsAndVelocities(context, np.zeros(nq + nv))
        self.assertTrue(np.allclose(plant.GetPositionsAndVelocities(context),
                                    np.zeros(nq + nv)))
        plant.SetVelocities(context, gripper_model, v_gripper_desired)
        self.assertTrue(np.allclose(
            plant.GetVelocities(context, gripper_model),
            v_gripper_desired))
        self.assertTrue(np.allclose(plant.GetPositions(
            context, gripper_model), np.zeros(nv_gripper)))
        self.assertTrue(np.allclose(plant.GetPositionsAndVelocities(
            context, iiwa_model), np.zeros(nq_iiwa + nv_iiwa)))
=======
        # Get positions and velocities of specific model instances
        # from the postion/velocity vector of the plant.
        tree = plant.tree()
        self.check_old_spelling_exists(tree.GetPositionsFromArray)
        q_iiwa = plant.GetPositions(context, iiwa_model)
        q_iiwa_array = plant.GetPositionsFromArray(iiwa_model, q_plant)
        self.assertTrue(np.allclose(q_iiwa, q_iiwa_array))
        q_gripper = plant.GetPositions(context, gripper_model)
        self.check_old_spelling_exists(tree.GetVelocitiesFromArray)
        v_iiwa = plant.GetVelocities(context, iiwa_model)
        v_iiwa_array = plant.GetVelocitiesFromArray(iiwa_model, v_plant)
        self.assertTrue(np.allclose(v_iiwa, v_iiwa_array))
        v_gripper = plant.GetVelocities(context, gripper_model)

        # Assert that the `GetPositions` and `GetVelocities` return
        # the desired values set earlier.
        self.assertTrue(np.allclose(q_iiwa_desired, q_iiwa))
        self.assertTrue(np.allclose(v_iiwa_desired, v_iiwa))
        self.assertTrue(np.allclose(q_gripper_desired, q_gripper))
        self.assertTrue(np.allclose(v_gripper_desired, v_gripper))
>>>>>>> d8b1c179

        # Verify that SetPositionsInArray() and SetVelocitiesInArray() works.
        plant.SetPositionsInArray(iiwa_model, np.zeros(nq_iiwa), q_plant)
        self.assertTrue(np.allclose(
            plant.GetPositionsFromArray(iiwa_model, q_plant),
            np.zeros(nq_iiwa)))
        plant.SetVelocitiesInArray(iiwa_model, np.zeros(nv_iiwa), v_plant)
        self.assertTrue(np.allclose(
            plant.GetVelocitiesFromArray(iiwa_model, v_plant),
            np.zeros(nv_iiwa)))

        # Check actuation.
        nu = plant.num_actuated_dofs()
        u_plant = np.zeros(nu)
        u_iiwa = np.arange(nv_iiwa)
        plant.SetActuationInArray(iiwa_model, u_iiwa, u_plant)
        self.assertTrue(np.allclose(u_plant[:7], u_iiwa))

    def test_map_qdot_to_v_and_back(self):
        plant = MultibodyPlant()
        iiwa_sdf_path = FindResourceOrThrow(
            "drake/manipulation/models/"
            "iiwa_description/sdf/iiwa14_no_collision.sdf")
        # Use floating base to effectively add a quatnerion in the generalized
        # quaternion.
        iiwa_model = Parser(plant=plant).AddModelFromFile(
            file_name=iiwa_sdf_path, model_name='robot')
        plant.Finalize()
        context = plant.CreateDefaultContext()
        # Try mapping velocity to qdot and back.
        nq = plant.num_positions()
        nv = plant.num_velocities()
        q_init = np.linspace(start=1.0, stop=nq, num=nq)
        plant.SetPositions(context, q_init)
        # Overwrite the (invalid) base coordinates, wherever in `q` they are.
        plant.SetFreeBodyPose(
            context, plant.GetBodyByName("iiwa_link_0"),
            RigidTransform(RollPitchYaw([0.1, 0.2, 0.3]),
                           p=[0.4, 0.5, 0.6]).GetAsIsometry3())
        v_expected = np.linspace(start=-1.0, stop=-nv, num=nv)
        qdot = plant.MapVelocityToQDot(context, v_expected)
        v_remap = plant.MapQDotToVelocity(context, qdot)
        self.assertTrue(np.allclose(v_expected, v_remap))

    def test_multibody_add_joint(self):
        """
        Tests joint constructors and `AddJoint`.
        """
        instance_file = FindResourceOrThrow(
            "drake/examples/double_pendulum/models/double_pendulum.sdf")
        # Add different joints between multiple model instances.
        # TODO(eric.cousineau): Remove the multiple instances and use
        # programmatically constructed bodies once this API is exposed in
        # Python.
        num_joints = 2
        plant = MultibodyPlant()
        parser = Parser(plant)
        instances = []
        for i in range(num_joints + 1):
            instance = parser.AddModelFromFile(
                instance_file, "instance_{}".format(i))
            instances.append(instance)
        proximal_frame = "base"
        distal_frame = "lower_link"
        joints = [
            RevoluteJoint(
                name="revolve_things",
                frame_on_parent=plant.GetBodyByName(
                    distal_frame, instances[1]).body_frame(),
                frame_on_child=plant.GetBodyByName(
                    proximal_frame, instances[2]).body_frame(),
                axis=[0, 0, 1],
                damping=0.),
            WeldJoint(
                name="weld_things",
                parent_frame_P=plant.GetBodyByName(
                    distal_frame, instances[0]).body_frame(),
                child_frame_C=plant.GetBodyByName(
                    proximal_frame, instances[1]).body_frame(),
                X_PC=Isometry3.Identity()),
        ]
        for joint in joints:
            joint_out = plant.AddJoint(joint)
            self.assertIs(joint, joint_out)

        # The model is now complete.
        plant.Finalize()

        for joint in joints:
            self._test_joint_api(joint)

    def test_multibody_dynamics(self):
        file_name = FindResourceOrThrow(
            "drake/multibody/benchmarks/acrobot/acrobot.sdf")
        plant = MultibodyPlant()
        Parser(plant).AddModelFromFile(file_name)
        plant.Finalize()
        context = plant.CreateDefaultContext()
        tree = plant.tree()

        self.check_old_spelling_exists(tree.CalcMassMatrixViaInverseDynamics)
        H = plant.CalcMassMatrixViaInverseDynamics(context)
        self.check_old_spelling_exists(tree.CalcBiasTerm)
        Cv = plant.CalcBiasTerm(context)

        self.assertTrue(H.shape == (2, 2))
        self.assert_sane(H)
        self.assertTrue(Cv.shape == (2, ))
        self.assert_sane(Cv, nonzero=False)
        nv = plant.num_velocities()
        vd_d = np.zeros(nv)
        tau = tree.CalcInverseDynamics(
            context, vd_d, MultibodyForces(tree))
        self.assertEqual(tau.shape, (2,))
        self.assert_sane(tau, nonzero=False)

        self.assertEqual(plant.CalcPotentialEnergy(context), 0)
        # - Existence check.
        plant.CalcConservativePower(context)
        tau_g = plant.CalcGravityGeneralizedForces(context)
        self.assertEqual(tau_g.shape, (nv,))
        self.assert_sane(tau_g, nonzero=False)

    def test_contact(self):
        # PenetrationAsContactPair
        point_pair = PenetrationAsPointPair()
        self.assertTrue(isinstance(point_pair.id_A, GeometryId))
        self.assertTrue(isinstance(point_pair.id_B, GeometryId))
        self.assertTrue(point_pair.p_WCa.shape == (3,))
        self.assertTrue(point_pair.p_WCb.shape == (3,))
        self.assertTrue(isinstance(point_pair.depth, float))

        # PointPairContactInfo
        id_A = BodyIndex(0)
        id_B = BodyIndex(1)
        contact_info = PointPairContactInfo(
            bodyA_index=id_A, bodyB_index=id_B,
            f_Bc_W=np.array([0, 0, 1]), p_WC=np.array([0, 0, 0]),
            separation_speed=0, slip_speed=0, point_pair=point_pair)
        self.assertTrue(
            isinstance(contact_info.bodyA_index(), BodyIndex))
        self.assertTrue(
            isinstance(contact_info.bodyB_index(), BodyIndex))
        self.assertTrue(contact_info.contact_force().shape == (3,))
        self.assertTrue(contact_info.contact_point().shape == (3,))
        self.assertTrue(isinstance(contact_info.slip_speed(), float))

        # ContactResults
        contact_results = ContactResults()
        contact_results.AddContactInfo(contact_info)
        self.assertTrue(contact_results.num_contacts() == 1)
        self.assertTrue(
            isinstance(contact_results.contact_info(0), PointPairContactInfo))

    def test_scene_graph_queries(self):
        builder = DiagramBuilder()
        plant, scene_graph = add_plant_and_scene_graph(builder)
        parser = Parser(plant=plant, scene_graph=scene_graph)
        parser.AddModelFromFile(
            FindResourceOrThrow(
                "drake/bindings/pydrake/multibody/test/two_bodies.sdf"))
        plant.Finalize(scene_graph)
        diagram = builder.Build()
        # The model `two_bodies` has two (implicitly) floating bodies that are
        # placed in the same position. The default state would be for these two
        # bodies to be coincident, and thus collide.
        context = diagram.CreateDefaultContext()
        sg_context = diagram.GetMutableSubsystemContext(scene_graph, context)
        query_object = scene_graph.get_query_output_port().Eval(sg_context)
        # Implicitly require that this should be size 1.
        point_pair, = query_object.ComputePointPairPenetration()
        self.assertIsInstance(point_pair, PenetrationAsPointPair)
        signed_distance_pair, = query_object.\
            ComputeSignedDistancePairwiseClosestPoints()
        self.assertIsInstance(signed_distance_pair, SignedDistancePair)
        inspector = query_object.inspector()
        bodies = {plant.GetBodyFromFrameId(inspector.GetFrameId(id_))
                  for id_ in [point_pair.id_A, point_pair.id_B]}
        self.assertSetEqual(
            bodies,
            {plant.GetBodyByName("body1"), plant.GetBodyByName("body2")})<|MERGE_RESOLUTION|>--- conflicted
+++ resolved
@@ -289,12 +289,6 @@
             p_BoFo_B=[0, 0, 0])
         self.assertTupleEqual(Jv_WL.shape, (6, plant.num_velocities()))
 
-<<<<<<< HEAD
-        # Test the "points" Jacobian.
-        Jp_W = tree.CalcPointsGeometricJacobianExpressedInWorld(
-            context=context, frame_F=base_frame, p_WQ_list=[0, 0, 0])
-        self.assertTupleEqual(Jp_W.shape, (3, plant.num_velocities()))
-=======
         nq = plant.num_positions()
         nv = plant.num_velocities()
         wrt_list = [
@@ -308,7 +302,6 @@
                 frame_E=world_frame)
             self.assert_sane(Jw_ABp_E)
             self.assertEqual(Jw_ABp_E.shape, (6, nw))
->>>>>>> d8b1c179
 
         # Compute body pose.
         self.check_old_spelling_exists(tree.EvalBodyPoseInWorld)
@@ -399,7 +392,10 @@
         self.assertTrue(np.allclose(
             tree.GetPositionsAndVelocities(context), x0))
 
-<<<<<<< HEAD
+        # Test existence of context resetting methods.
+        plant.SetDefaultContext(context)
+        plant.SetDefaultState(context, state=context.get_mutable_state())
+
     def test_model_instance_port_access(self):
         # Create a MultibodyPlant with a kuka arm and a schunk gripper.
         # the arm is welded to the world, the gripper is welded to the
@@ -425,11 +421,6 @@
             plant.get_actuation_input_port(iiwa_model), InputPort)
         self.assertIsInstance(
             plant.get_continuous_state_output_port(gripper_model), OutputPort)
-=======
-        # Test existence of context resetting methods.
-        plant.SetDefaultContext(context)
-        plant.SetDefaultState(context, state=context.get_mutable_state())
->>>>>>> d8b1c179
 
     def test_model_instance_state_access(self):
         # Create a MultibodyPlant with a kuka arm and a schunk gripper.
@@ -583,7 +574,8 @@
             "drake/manipulation/models/" +
             "iiwa_description/sdf/iiwa14_no_collision.sdf")
 
-        plant = MultibodyPlant()
+        timestep = 0.0002
+        plant = MultibodyPlant(timestep)
         parser = Parser(plant)
 
         iiwa_model = parser.AddModelFromFile(
@@ -595,9 +587,11 @@
         X_EeGripper = Isometry3.Identity()
         X_EeGripper.set_translation([0, 0, 0.081])
         X_EeGripper.set_rotation(
-            RollPitchYaw(np.pi / 2, 0, np.pi / 2).ToRotationMatrix().matrix())
-        plant.WeldFrames(A=plant.world_frame(),
-                         B=plant.GetFrameByName("iiwa_link_0", iiwa_model))
+            RollPitchYaw(np.pi / 2, 0, np.pi / 2).
+            ToRotationMatrix().matrix())
+        plant.WeldFrames(
+            A=plant.world_frame(),
+            B=plant.GetFrameByName("iiwa_link_0", iiwa_model))
         plant.WeldFrames(
             A=plant.GetFrameByName("iiwa_link_7", iiwa_model),
             B=plant.GetFrameByName("body", gripper_model),
@@ -607,34 +601,21 @@
         # Create a context of the MBP and set the state of the context
         # to desired values.
         context = plant.CreateDefaultContext()
-        tree = plant.tree()
 
         nq = plant.num_positions()
         nq_iiwa = plant.num_positions(iiwa_model)
         nv = plant.num_velocities()
         nv_iiwa = plant.num_velocities(iiwa_model)
 
-        nq_iiwa = 7
-        nv_iiwa = 7
-        nq_gripper = 2
-        nv_gripper = 2
-        q_iiwa_desired = np.zeros(nq_iiwa)
-        v_iiwa_desired = np.zeros(nv_iiwa)
-        q_gripper_desired = np.zeros(nq_gripper)
-        v_gripper_desired = np.zeros(nv_gripper)
+        q_iiwa_desired = np.zeros(7)
+        v_iiwa_desired = np.zeros(7)
+        q_gripper_desired = np.zeros(2)
+        v_gripper_desired = np.zeros(2)
 
         q_iiwa_desired[2] = np.pi/3
         q_gripper_desired[0] = 0.1
         v_iiwa_desired[1] = 5.0
         q_gripper_desired[0] = -0.3
-
-        x_iiwa_desired = np.zeros(nq_iiwa + nv_iiwa)
-        x_iiwa_desired[0:nq_iiwa] = q_iiwa_desired
-        x_iiwa_desired[nq_iiwa:nq_iiwa+nv_iiwa] = v_iiwa_desired
-
-        x_gripper_desired = np.zeros(nq_gripper + nv_gripper)
-        x_gripper_desired[0:nq_gripper] = q_gripper_desired
-        x_gripper_desired[nq_gripper:nq_gripper+nv_gripper] = v_gripper_desired
 
         x_plant_desired = np.zeros(nq + nv)
         x_plant_desired[0:7] = q_iiwa_desired
@@ -642,88 +623,16 @@
         x_plant_desired[nq:nq+7] = v_iiwa_desired
         x_plant_desired[nq+7:nq+nv] = v_gripper_desired
 
-<<<<<<< HEAD
-        # Check SetPositionsAndVelocities() for each model instance.
-        # Do the iiwa model first.
-        plant.SetPositionsAndVelocities(context, np.zeros(nq + nv))
-        self.assertTrue(np.allclose(plant.GetPositionsAndVelocities(context),
-                                    np.zeros(nq + nv)))
-        plant.SetVelocities(context, iiwa_model, v_iiwa_desired)
-        self.assertTrue(np.allclose(
-            plant.GetVelocities(context, iiwa_model), v_iiwa_desired))
-        self.assertTrue(np.allclose(plant.GetPositions(
-            context, iiwa_model), np.zeros(nq_iiwa)))
-        self.assertTrue(np.allclose(plant.GetPositionsAndVelocities(
-            context, gripper_model), np.zeros(nq_gripper + nv_gripper)))
-        # Do the gripper model.
-        plant.SetPositionsAndVelocities(context, np.zeros(nq + nv))
-        self.assertTrue(np.allclose(plant.GetPositionsAndVelocities(context),
-                                    np.zeros(nq + nv)))
-        plant.SetPositionsAndVelocities(
-            context, gripper_model, x_gripper_desired)
-        self.assertTrue(np.allclose(
-            plant.GetPositionsAndVelocities(context, gripper_model),
-            x_gripper_desired))
-        self.assertTrue(np.allclose(plant.GetPositionsAndVelocities(
-            context, iiwa_model), np.zeros(nq_iiwa + nv_iiwa)))
-=======
         x_plant = plant.GetMutablePositionsAndVelocities(context)
         x_plant[:] = x_plant_desired
         q_plant = plant.GetPositions(context)
         v_plant = plant.GetVelocities(context)
->>>>>>> d8b1c179
-
-        # Check SetPositions() for each model instance.
-        # Do the iiwa model first.
-        plant.SetPositionsAndVelocities(context, np.zeros(nq + nv))
-        self.assertTrue(np.allclose(plant.GetPositionsAndVelocities(context),
-                                    np.zeros(nq + nv)))
-        plant.SetPositions(context, iiwa_model, q_iiwa_desired)
-        self.assertTrue(np.allclose(
-            plant.GetPositions(context, iiwa_model), q_iiwa_desired))
-        self.assertTrue(np.allclose(plant.GetVelocities(
-            context, iiwa_model), np.zeros(nv_iiwa)))
-        self.assertTrue(np.allclose(plant.GetPositionsAndVelocities(
-            context, gripper_model), np.zeros(nq_gripper + nv_gripper)))
-        # Do the gripper model.
-        plant.SetPositionsAndVelocities(context, np.zeros(nq + nv))
-        self.assertTrue(np.allclose(plant.GetPositionsAndVelocities(context),
-                                    np.zeros(nq + nv)))
-        plant.SetPositions(context, gripper_model, q_gripper_desired)
-        self.assertTrue(np.allclose(
-            plant.GetPositions(context, gripper_model),
-            q_gripper_desired))
-        self.assertTrue(np.allclose(plant.GetVelocities(
-            context, gripper_model), np.zeros(nq_gripper)))
-        self.assertTrue(np.allclose(plant.GetPositionsAndVelocities(
-            context, iiwa_model), np.zeros(nq_iiwa + nv_iiwa)))
-
-<<<<<<< HEAD
-        # Check SetVelocities() for each model instance.
-        # Do the iiwa model first.
-        plant.SetPositionsAndVelocities(context, np.zeros(nq + nv))
-        self.assertTrue(np.allclose(plant.GetPositionsAndVelocities(context),
-                                    np.zeros(nq + nv)))
-        plant.SetVelocities(context, iiwa_model, v_iiwa_desired)
-        self.assertTrue(np.allclose(
-            plant.GetVelocities(context, iiwa_model), v_iiwa_desired))
-        self.assertTrue(np.allclose(plant.GetPositions(
-            context, iiwa_model), np.zeros(nq_iiwa)))
-        self.assertTrue(np.allclose(plant.GetPositionsAndVelocities(
-            context, gripper_model), np.zeros(nq_gripper + nv_gripper)))
-        # Do the gripper model.
-        plant.SetPositionsAndVelocities(context, np.zeros(nq + nv))
-        self.assertTrue(np.allclose(plant.GetPositionsAndVelocities(context),
-                                    np.zeros(nq + nv)))
-        plant.SetVelocities(context, gripper_model, v_gripper_desired)
-        self.assertTrue(np.allclose(
-            plant.GetVelocities(context, gripper_model),
-            v_gripper_desired))
-        self.assertTrue(np.allclose(plant.GetPositions(
-            context, gripper_model), np.zeros(nv_gripper)))
-        self.assertTrue(np.allclose(plant.GetPositionsAndVelocities(
-            context, iiwa_model), np.zeros(nq_iiwa + nv_iiwa)))
-=======
+
+        # Get state from context.
+        x = plant.GetPositionsAndVelocities(context)
+        x_plant_tmp = plant.GetMutablePositionsAndVelocities(context)
+        self.assertTrue(np.allclose(x_plant_desired, x_plant_tmp))
+
         # Get positions and velocities of specific model instances
         # from the postion/velocity vector of the plant.
         tree = plant.tree()
@@ -744,7 +653,6 @@
         self.assertTrue(np.allclose(v_iiwa_desired, v_iiwa))
         self.assertTrue(np.allclose(q_gripper_desired, q_gripper))
         self.assertTrue(np.allclose(v_gripper_desired, v_gripper))
->>>>>>> d8b1c179
 
         # Verify that SetPositionsInArray() and SetVelocitiesInArray() works.
         plant.SetPositionsInArray(iiwa_model, np.zeros(nq_iiwa), q_plant)
